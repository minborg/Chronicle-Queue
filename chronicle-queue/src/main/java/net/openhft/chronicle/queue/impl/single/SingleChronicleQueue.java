/*
 *     Copyright (C) 2015  higherfrequencytrading.com
 *
 *     This program is free software: you can redistribute it and/or modify
 *     it under the terms of the GNU Lesser General Public License as published by
 *     the Free Software Foundation, either version 3 of the License.
 *
 *     This program is distributed in the hope that it will be useful,
 *     but WITHOUT ANY WARRANTY; without even the implied warranty of
 *     MERCHANTABILITY or FITNESS FOR A PARTICULAR PURPOSE.  See the
 *     GNU Lesser General Public License for more details.
 *
 *     You should have received a copy of the GNU Lesser General Public License
 *     along with this program.  If not, see <http://www.gnu.org/licenses/>.
 */
package net.openhft.chronicle.queue.impl.single;

import net.openhft.chronicle.bytes.MappedBytes;
import net.openhft.chronicle.core.Jvm;
import net.openhft.chronicle.core.OS;
import net.openhft.chronicle.core.pool.ClassAliasPool;
import net.openhft.chronicle.queue.ExcerptAppender;
import net.openhft.chronicle.queue.ExcerptTailer;
import net.openhft.chronicle.queue.RollCycle;
import net.openhft.chronicle.queue.RollDateCache;
import net.openhft.chronicle.queue.impl.AbstractChronicleQueue;
import net.openhft.chronicle.queue.impl.Excerpts;
import net.openhft.chronicle.queue.impl.WireStore;
import net.openhft.chronicle.queue.impl.WireStorePool;
import net.openhft.chronicle.wire.Wire;
import net.openhft.chronicle.wire.WireType;
import net.openhft.chronicle.wire.WiredBytes;
import org.jetbrains.annotations.NotNull;

import java.io.File;
import java.io.FileNotFoundException;
import java.io.IOException;
import java.text.ParseException;
import java.util.concurrent.atomic.AtomicReference;
import java.util.function.Consumer;
import java.util.function.Function;

class SingleChronicleQueue extends AbstractChronicleQueue {
    static {
        ClassAliasPool.CLASS_ALIASES.addAlias(SingleChronicleQueueStore.class, "WireStore");
    }

    private final SingleChronicleQueueBuilder builder;
    private final RollCycle cycle;
    private final RollDateCache dateCache;
    private final WireStorePool pool;
    private long firstCycle;

    protected SingleChronicleQueue(final SingleChronicleQueueBuilder builder) throws IOException {
        this.cycle = builder.rollCycle();
        this.dateCache = new RollDateCache(this.cycle);
        this.builder = builder;

        this.pool = WireStorePool.withSupplier(this::newStore);
        this.firstCycle = -1;
        storeForCycle(cycle(), builder.epoc());
    }

    @NotNull
    @Override
    public ExcerptAppender createAppender() throws IOException {
        return new Excerpts.StoreAppender(this);
    }

    @NotNull
    @Override
    public ExcerptTailer createTailer() throws IOException {
        return new Excerpts.StoreTailer(this);
    }

    @Override
    protected WireStore storeForCycle(long cycle, final long epoc) throws IOException {
        return this.pool.acquire(cycle, epoc);
    }

    @Override
    protected void release(@NotNull WireStore store) {
        this.pool.release(store);
    }

    @Override
    protected long cycle() {
        return this.cycle.current();
    }

    //TODO: reduce garbage
    //TODO: add a check on first file, in case it gets deleted
    @Override
    protected long firstCycle() {
        if (firstCycle != -1) {
            return firstCycle;
        }

        final String basePath = builder.path().getAbsolutePath();
        final File[] files = builder.path().listFiles();

        if (files != null && files.length > 0) {
            long firstDate = Long.MAX_VALUE;
            long date = -1;
            String name = null;

            for (int i = files.length - 1; i >= 0; i--) {
                try {
                    name = files[i].getAbsolutePath();
                    if (name.endsWith(".chronicle")) {
                        name = name.substring(basePath.length() + 1);
                        name = name.substring(0, name.indexOf('.'));

                        date = dateCache.parseCount(name);
                        if (firstDate > date) {
                            firstDate = date;
                        }
                    }
                } catch (ParseException ignored) {
                    // ignored
                }
            }

            firstCycle = firstDate;
        }

        return firstCycle;
    }

    //TODO: reduce garbage
    @Override
    protected long lastCycle() {
        final String basePath = builder.path().getAbsolutePath();
        final File[] files = builder.path().listFiles();

        if (files != null && files.length > 0) {
            long lastDate = Long.MIN_VALUE;
            long date;
            String name;

            for (int i = files.length - 1; i >= 0; i--) {
                try {
                    name = files[i].getAbsolutePath();
                    if (name.endsWith(".chronicle")) {
                        name = name.substring(basePath.length() + 1);
                        name = name.substring(0, name.indexOf('.'));

                        date = dateCache.parseCount(name);
                        if (lastDate < date) {
                            lastDate = date;
                        }
                    }
                } catch (ParseException ignored) {
                    // ignored
                }
            }

            return lastDate;
        }

        return -1;
    }

    @Override
    public WireType wireType() {
        return builder.wireType();
    }

    // *************************************************************************
    //
    // *************************************************************************

    protected WireStore newStore(final long cycle, final long epoc) {

        final String cycleFormat = this.dateCache.formatFor(cycle);
        final File cycleFile = new File(this.builder.path(), cycleFormat + ".chronicle");

        final File parentFile = cycleFile.getParentFile();
        if (parentFile != null & !parentFile.exists()) {
            parentFile.mkdirs();
        }

        final Function<File, MappedBytes> toMappedBytes = file -> {
            try {
                long chunkSize = OS.pageAlign(SingleChronicleQueue.this.builder.blockSize());
                long overlapSize = OS.pageAlign(SingleChronicleQueue.this.builder.blockSize() / 4);
                return MappedBytes.mappedBytes(file,
                        chunkSize,
                        overlapSize);

            } catch (FileNotFoundException e) {
                throw Jvm.rethrow(e);
            }
        };

        Function<MappedBytes, WireStore> supplyStore = mappedBytes -> new SingleChronicleQueueStore
                (SingleChronicleQueue.this.builder.rollCycle(), SingleChronicleQueue.this
                        .builder.wireType(), mappedBytes, epoc);


        if (cycleFile.exists()) {
            final MappedBytes bytes = toMappedBytes.apply(cycleFile);

<<<<<<< HEAD
            final Wire wire = SingleChronicleQueue.this.builder.wireType().apply(bytes);
=======

                // final SingleChronicleQueueStore store = new SingleChronicleQueueStore();
                final AtomicReference<SingleChronicleQueueStore> result = new AtomicReference<>();

                wire.readDocument(d -> {

                    result.set(d.getValueIn().typedMarshallable());

                }, null);

                return result.get();
>>>>>>> a36dc136

            final SingleChronicleQueueStore store = new SingleChronicleQueueStore();
            store.readMarshallable(wire);
            return store;
        }

        Consumer<WiredBytes<WireStore>> consumer = ws -> {
            try {
                ws.delegate().install(
                        ws.mappedBytes(),
                        ws.headerLength(),
                        ws.headerCreated(),
                        cycle,
                        builder,
                        ws.wireSupplier(),
                        ws.mappedBytes()
                );
            } catch (IOException e) {
                throw Jvm.rethrow(e);
            }
        };

        return WiredBytes.build(
                cycleFile,
                toMappedBytes,
                builder.wireType(),
                supplyStore,
                consumer
        ).delegate();

    }

    @NotNull
    private Excerpts.StoreTailer excerptTailer() {
        try {
            return new Excerpts.StoreTailer(this);
        } catch (IOException e) {
            throw Jvm.rethrow(e);
        }
    }

}<|MERGE_RESOLUTION|>--- conflicted
+++ resolved
@@ -201,9 +201,8 @@
         if (cycleFile.exists()) {
             final MappedBytes bytes = toMappedBytes.apply(cycleFile);
 
-<<<<<<< HEAD
             final Wire wire = SingleChronicleQueue.this.builder.wireType().apply(bytes);
-=======
+
 
                 // final SingleChronicleQueueStore store = new SingleChronicleQueueStore();
                 final AtomicReference<SingleChronicleQueueStore> result = new AtomicReference<>();
@@ -215,11 +214,10 @@
                 }, null);
 
                 return result.get();
->>>>>>> a36dc136
-
-            final SingleChronicleQueueStore store = new SingleChronicleQueueStore();
-            store.readMarshallable(wire);
-            return store;
+
+            } catch (IOException e) {
+                Jvm.rethrow(e);
+            }
         }
 
         Consumer<WiredBytes<WireStore>> consumer = ws -> {
