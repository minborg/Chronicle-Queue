/*
 * Copyright 2014 Higher Frequency Trading
 *
 * http://www.higherfrequencytrading.com
 *
 * Licensed under the Apache License, Version 2.0 (the "License");
 * you may not use this file except in compliance with the License.
 * You may obtain a copy of the License at
 *
 * http://www.apache.org/licenses/LICENSE-2.0
 *
 * Unless required by applicable law or agreed to in writing, software
 * distributed under the License is distributed on an "AS IS" BASIS,
 * WITHOUT WARRANTIES OR CONDITIONS OF ANY KIND, either express or implied.
 * See the License for the specific language governing permissions and
 * limitations under the License.
 */
package net.openhft.chronicle.tcp;

import net.openhft.chronicle.*;
import net.openhft.lang.io.ByteBufferBytes;
import net.openhft.lang.io.Bytes;
import net.openhft.lang.model.constraints.NotNull;
import net.openhft.lang.thread.LightPauser;
import org.slf4j.Logger;
import org.slf4j.LoggerFactory;

import java.io.Closeable;
import java.io.EOFException;
import java.io.IOException;
import java.nio.ByteBuffer;
import java.nio.channels.SelectionKey;
import java.nio.channels.SocketChannel;
import java.util.Set;
import java.util.concurrent.ThreadPoolExecutor;
import java.util.concurrent.atomic.AtomicBoolean;

public abstract class SourceTcp {
    protected final Logger logger;
    protected final String name;
    protected final AtomicBoolean running;
    protected final ChronicleQueueBuilder.ReplicaChronicleQueueBuilder builder;
    protected final ThreadPoolExecutor executor;
    protected final LightPauser pauser;

    protected SourceTcp(String name, final ChronicleQueueBuilder.ReplicaChronicleQueueBuilder builder, ThreadPoolExecutor executor) {
        this.builder = builder;
        this.name = ChronicleTcp.connectionName(name, this.builder.bindAddress(), this.builder.connectAddress());
        this.logger = LoggerFactory.getLogger(this.name);
        this.running = new AtomicBoolean(false);
        this.executor = executor;
        this.pauser = new LightPauser(10000, 10000);
    }

    public SourceTcp open() {
        this.running.set(true);
        this.executor.execute(createHandler());

        return this;
    }

    public boolean close() {
        running.set(false);
        executor.shutdown();

        try {
            executor.awaitTermination(
                    builder.selectTimeout() * 2,
                    builder.selectTimeoutUnit());
        } catch (InterruptedException e) {
            // Ignored
        }

        return !running.get();
    }

    @Override
    public String toString() {
        return this.name;
    }

    public void dataNotification() {
        pauser.unpause();
    }

    public abstract boolean isLocalhost();

    protected abstract Runnable createHandler();


    /**
     * Creates a session handler according to the Chronicle the sources is connected to.
     *
     * @param socketChannel The {@link java.nio.channels.SocketChannel}
     * @return The Runnable
     */
    protected Runnable createSessionHandler(final @NotNull SocketChannel socketChannel) {
        final Chronicle chronicle = builder.chronicle();
        if (chronicle != null) {
            if (chronicle instanceof IndexedChronicle) {
                return new IndexedSessionHandler(socketChannel);
            } else if (chronicle instanceof VanillaChronicle) {
                return new VanillaSessionHandler(socketChannel);
            } else {
                throw new IllegalStateException("Chronicle must be Indexed or Vanilla");
            }
        }

        throw new IllegalStateException("Chronicle can't be null");
    }

    // *************************************************************************
    //
    // *************************************************************************

    /**
     * Abstract class for Indexed and Vanilla chronicle replicaton
     */
    private abstract class SessionHandler implements Runnable, Closeable {
        private final SocketChannel socketChannel;

        private long lastUnpausedNS;

        protected final TcpConnection connection;
        protected ExcerptTailer tailer;
        protected ExcerptAppender appender;
        protected long lastHeartbeat;

        protected final ByteBuffer writeBuffer;


        // this could be re-sized so cannot be final
        protected ByteBufferBytes readBuffer;

        private SessionHandler(final @NotNull SocketChannel socketChannel) {
            this.socketChannel = socketChannel;
            this.connection = new TcpConnection(socketChannel);
            this.tailer = null;
            this.appender = null;
            this.lastHeartbeat = 0;
            this.lastUnpausedNS = 0;

            this.readBuffer = new ByteBufferBytes(ChronicleTcp.createBufferOfSize(16));
            this.readBuffer.clear();

            this.writeBuffer = ChronicleTcp.createBuffer(builder.minBufferSize());
            this.writeBuffer.clear();
            this.writeBuffer.limit(0);
        }


        @Override
        public void close() throws IOException {
            if (this.tailer != null) {
                this.tailer.close();
                this.tailer = null;
            }

            if (this.appender != null) {
                this.appender.close();
                this.appender = null;
            }

            if (this.socketChannel.isOpen()) {
                this.socketChannel.close();
            }
        }

        @Override
        public void run() {
            VanillaSelectionKeySet selectionKeys = null;

            try {
                socketChannel.configureBlocking(false);
                socketChannel.socket().setTcpNoDelay(true);
                socketChannel.socket().setSoTimeout(0);
                socketChannel.socket().setSoLinger(false, 0);

                if(builder.receiveBufferSize() > 0) {
                    socketChannel.socket().setReceiveBufferSize(builder.receiveBufferSize());
                }
                if(builder.sendBufferSize() > 0) {
                    socketChannel.socket().setSendBufferSize(builder.sendBufferSize());
                }

                final VanillaSelector selector = new VanillaSelector()
                        .open()
                        .register(socketChannel, SelectionKey.OP_READ, new Attached());

                tailer   = builder.chronicle().createTailer();
                appender = builder.chronicle().createAppender();

                selectionKeys = selector.vanillaSelectionKeys();

                if (selectionKeys != null) {
                    vanillaNioLoop(selector, selectionKeys);
                } else {
                    nioLoop(selector);
                }
            } catch (EOFException e) {
                if (running.get()) {
                    logger.info("Connection {} died", socketChannel);
                }
            } catch (Exception e) {
                if (running.get()) {
                    String msg = e.getMessage();
                    if (msg != null &&
                            (msg.contains("reset by peer")
                                    || msg.contains("Broken pipe")
                                    || msg.contains("was aborted by"))) {
                        logger.info("Connection {} closed from the other end: ", socketChannel, e.getMessage());
                    } else {
                        logger.info("Connection {} died", socketChannel, e);
                    }
                }
            } finally {
                if (selectionKeys != null) {
                    selectionKeys.clear();
                }
            }

            try {
                close();
            } catch (IOException e) {
                logger.warn("", e);
            }
        }

        private void vanillaNioLoop(final VanillaSelector selector, final VanillaSelectionKeySet selectionKeys) throws IOException {
            final int spinLoopCount = builder.selectorSpinLoopCount();
            final long selectTimeout = builder.selectTimeout();

            while (running.get()) {
                int nbKeys = selector.select(spinLoopCount, selectTimeout);

                if (nbKeys > 0) {
                    final SelectionKey[] keys = selectionKeys.keys();
                    final int size = selectionKeys.size();

                    for (int k = 0; k < size; k++) {
                        final SelectionKey key = keys[k];
                        if (key != null) {
                            if (!onSelectionKey(key)) {
                                break;
                            }
                        }
                    }

                    selectionKeys.clear();
                }
            }
        }

        private void nioLoop(final VanillaSelector selector) throws IOException {
            final int spinLoopCount = builder.selectorSpinLoopCount();
            final long selectTimeout = builder.selectTimeout();

            while (running.get()) {
                int nbKeys = selector.select(spinLoopCount, selectTimeout);

                if (nbKeys > 0) {
                    final Set<SelectionKey> keys = selector.selectionKeys();
                    for (final SelectionKey key : keys) {
                        if (!onSelectionKey(key)) {
                            break;
                        }
                    }

                    keys.clear();
                }
            }
        }

        protected boolean hasRoomForExcerpt(ByteBuffer buffer, Bytes tailer) {
            return (tailer.capacity() + ChronicleTcp.HEADER_SIZE) < (buffer.capacity() - buffer.position());
        }

        protected void pauseReset() {
            lastUnpausedNS = System.nanoTime();
            pauser.reset();
        }

        protected void pause() {
            if (lastUnpausedNS + ChronicleTcp.BUSY_WAIT_TIME_NS > System.nanoTime()) {
                return;
            }

            pauser.pause();
        }

        protected void setLastHeartbeat() {
            this.lastHeartbeat = System.currentTimeMillis() + builder.heartbeatIntervalMillis();
        }

        protected void setLastHeartbeat(long from) {
            this.lastHeartbeat = from + builder.heartbeatIntervalMillis();
        }

        protected void sendSizeAndIndex(int size, long index) throws IOException {
            connection.writeSizeAndIndex(writeBuffer, size, index);
            setLastHeartbeat();
        }

        protected boolean onSelectionKey(final SelectionKey key) throws IOException {
            if (key != null) {
                if (key.isReadable()) {
                    if (!onRead(key)) {
                        return false;
                    }
                } else if (key.isWritable()) {
                    if (!onWrite(key)) {
                        return false;
                    }
                }
            }

            return true;
        }

        protected boolean onRead(final SelectionKey key) throws IOException {
            try {
                final long action = readUpTo(8).readLong();

                switch ((int) action) {
                    case (int) ChronicleTcp.ACTION_WITH_MAPPING:
<<<<<<< HEAD
                        return onMapping(key, readUpTo(4).readInt());
=======
                        int size = readUpTo(4).readInt();

                        Object attachment = key.attachment();
                        if (attachment != null) {
                            MappingFunction mappingFunction = readUpTo(size).readObject(MappingFunction.class);
                            ((MappingProvider) attachment).withMapping(mappingFunction);
                        }

                        return true;

>>>>>>> ee9271cb
                    case (int) ChronicleTcp.ACTION_SUBSCRIBE:
                        return onSubscribe(key, readUpTo(8).readLong());
                    case (int) ChronicleTcp.ACTION_UNSUBSCRIBE:
                        return onUnsubscribe(key, readUpTo(8).readLong());
                    case (int) ChronicleTcp.ACTION_QUERY:
                        return onQuery(key, readUpTo(8).readLong());
                    case (int) ChronicleTcp.ACTION_SUBMIT:
                        return onSubmit(key, readUpTo(8).readLong(), true);
                    case (int) ChronicleTcp.ACTION_SUBMIT_NOACK:
                        return onSubmit(key, readUpTo(8).readLong(), false);
                    default:
                        throw new IOException("Unknown action received (" + action + ")");
                }
            } catch (IOException e) {
                key.selector().close();
                throw e;
            } 
        }

        protected ByteBufferBytes readUpTo(int size) throws IOException {
            if (readBuffer.capacity() < size) {
                // resize the buffer
                this.readBuffer = new ByteBufferBytes(ChronicleTcp.createBufferOfSize(size));
            }

            readBuffer.clear();
            readBuffer.buffer().clear();

            readBuffer.limit(size);
            readBuffer.buffer().limit(size);

            connection.readFullyOrEOF(readBuffer.buffer());
            readBuffer.buffer().flip();
            readBuffer.position(0);
            readBuffer.limit(readBuffer.limit());

            return readBuffer;
        }

        protected boolean onMapping(final SelectionKey key, int size) throws IOException {
            MappingFunction mappingFunction = readUpTo(size).readObject(MappingFunction.class);
            if (tailer instanceof MappingProvider) {
                ((MappingProvider) tailer).withMapping(mappingFunction);
            }

            return true;
        }

        protected boolean onWrite(final SelectionKey key) throws IOException {
            final long now = System.currentTimeMillis();
            Object attachment = key.attachment();

            if (running.get() && !write(attachment)) {
                if (lastHeartbeat <= now) {
                    sendSizeAndIndex(ChronicleTcp.IN_SYNC_LEN, ChronicleTcp.IDX_NONE);
                }
            }

            return true;
        }

        protected boolean onQuery(final SelectionKey key, long data) throws IOException {
            if (tailer.index(data)) {
                final long now = System.currentTimeMillis();
                setLastHeartbeat(now);

                while (true) {
                    if (tailer.nextIndex()) {
                        sendSizeAndIndex(ChronicleTcp.SYNC_IDX_LEN, tailer.index());
                        tailer.finish();
                        break;
                    } else {
                        if (lastHeartbeat <= now) {
                            sendSizeAndIndex(ChronicleTcp.IN_SYNC_LEN, ChronicleTcp.IDX_NONE);
                            break;
                        }
                    }
                }
            } else {
                sendSizeAndIndex(ChronicleTcp.IN_SYNC_LEN, 0L);
            }

            return true;
        }

        protected boolean onUnsubscribe(final SelectionKey key, long data) throws IOException {
            key.interestOps(key.interestOps() & ~SelectionKey.OP_WRITE);
            return true;
        }

<<<<<<< HEAD
        protected abstract boolean onSubscribe(final SelectionKey key, long data) throws IOException ;
        protected abstract boolean onSubmit(final SelectionKey key, long size, boolean ack) throws IOException ;
        protected abstract boolean write() throws IOException;
=======
        protected abstract boolean write(Object attachment) throws IOException;
>>>>>>> ee9271cb
    }

    /**
     * IndexedChronicle session handler
     */
    private class IndexedSessionHandler extends SessionHandler {
        private long index;

        private IndexedSessionHandler(final @NotNull SocketChannel socketChannel) {
            super(socketChannel);

            this.index = -1;
        }

        @Override
        protected boolean onSubscribe(final SelectionKey key, long data) throws IOException {
            this.index = data;
            if (this.index == ChronicleTcp.IDX_TO_START) {
                this.index = -1;
            } else if (this.index == ChronicleTcp.IDX_TO_END) {
                this.index = tailer.toEnd().index();
            }

            sendSizeAndIndex(ChronicleTcp.SYNC_IDX_LEN, this.index);

            key.interestOps(SelectionKey.OP_READ | SelectionKey.OP_WRITE);
            return true;
        }

        @Override
<<<<<<< HEAD
        protected boolean onSubmit(final SelectionKey key, long size, boolean ack) throws IOException {
            return true;
        }

        @Override
        protected boolean write() throws IOException {
=======
        protected boolean write(Object attached) throws IOException {
>>>>>>> ee9271cb
            if (!tailer.index(index)) {
                if (tailer.wasPadding()) {
                    if (index >= 0) {
                        sendSizeAndIndex(ChronicleTcp.PADDED_LEN, tailer.index());
                    }

                    index++;
                }

                pause();

                if (running.get() && !tailer.index(index)) {
                    return false;
                }
            }

            pauseReset();

            final long size = tailer.capacity();
            long remaining = size + ChronicleTcp.HEADER_SIZE;

<<<<<<< HEAD
            if (tailer instanceof MappingProvider) {
                ((MappingProvider) tailer).withMapping();
            }

=======
>>>>>>> ee9271cb
            writeBuffer.clear();
            writeBuffer.putInt((int) size);
            writeBuffer.putLong(tailer.index());

            // for large objects send one at a time.
            if (size > writeBuffer.capacity() / 2) {
                while (remaining > 0) {
                    int size2 = (int) Math.min(remaining, writeBuffer.capacity());
                    writeBuffer.limit(size2);
                    tailer.read(writeBuffer);
                    writeBuffer.flip();
                    remaining -= writeBuffer.remaining();

                    connection.writeAll(writeBuffer);
                }
            } else {
                writeBuffer.limit((int) remaining);
                tailer.read(writeBuffer);
                for (int count = builder.maxExcerptsPerMessage(); (count > 0) && tailer.index(index + 1); ) {
                    if (!tailer.wasPadding()) {
                        if (hasRoomForExcerpt(writeBuffer, tailer)) {
                            // if there is free space, copy another one.
                            int size2 = (int) tailer.capacity();
                            writeBuffer.limit(writeBuffer.position() + size2 + ChronicleTcp.HEADER_SIZE);
                            writeBuffer.putInt(size2);
                            writeBuffer.putLong(tailer.index());
                            tailer.read(writeBuffer);

                            index++;
                            count--;
                        } else {
                            break;
                        }
                    } else {
                        index++;
                    }
                }

                writeBuffer.flip();
                connection.writeAll(writeBuffer);
            }

            index++;
            return true;
        }
    }

    /**
     * VanillaChronicle session handler
     */
    private class VanillaSessionHandler extends SessionHandler {
        private boolean nextIndex;
        private long index;
        private Bytes withMappedBuffer = new ByteBufferBytes(ByteBuffer.allocate(1024));

        private VanillaSessionHandler(final @NotNull SocketChannel socketChannel) {
            super(socketChannel);

            this.nextIndex = true;
            this.index = -1;
        }

        @Override
        protected boolean onSubscribe(final SelectionKey key, long data) throws IOException {
            this.index = data;
            if (this.index == ChronicleTcp.IDX_TO_START) {
                this.nextIndex = true;
                this.tailer = tailer.toStart();
                this.index = -1;
            } else if (this.index == ChronicleTcp.IDX_TO_END) {
                this.nextIndex = false;
                this.tailer = tailer.toEnd();
                this.index = tailer.index();

                if (this.index == -1) {
                    this.nextIndex = true;
                    this.tailer = tailer.toStart();
                    this.index = -1;
                }
            } else {
                this.nextIndex = false;
            }

            sendSizeAndIndex(ChronicleTcp.SYNC_IDX_LEN, this.index);

            key.interestOps(SelectionKey.OP_READ | SelectionKey.OP_WRITE);
            return false;
        }

        @Override
<<<<<<< HEAD
        protected boolean onSubmit(final SelectionKey key, long size, boolean ack) throws IOException {
            readUpTo((int) size);

            appender.startExcerpt((int) size);
            appender.write(readBuffer);
            appender.finish();

            pauser.unpause();

            if(ack) {
                sendSizeAndIndex(ChronicleTcp.ACK_LEN, appender.lastWrittenIndex());
            }

            return true;
        }

        @Override
        protected boolean write() throws IOException {
=======
        protected boolean write(Object attached) throws IOException {
>>>>>>> ee9271cb
            if (nextIndex) {
                if (!tailer.nextIndex()) {
                    pause();
                    if (running.get() && !tailer.nextIndex()) {
                        return false;
                    }
                }
            } else {
                if (!tailer.index(this.index)) {
                    return false;
                } else {
                    this.nextIndex = true;
                }
            }

            pauseReset();
            Bytes bytes = applyMapping(tailer, attached);

            final long size = bytes.capacity();
            long remaining = size + ChronicleTcp.HEADER_SIZE;

            writeBuffer.clear();
            writeBuffer.putInt((int) size);
            writeBuffer.putLong(tailer.index());

            // for large objects send one at a time.
            if (size > writeBuffer.capacity() / 2)

            {
                while (remaining > 0) {
                    int size2 = (int) Math.min(remaining, writeBuffer.capacity());
                    writeBuffer.limit(size2);
                    bytes.read(writeBuffer);
                    writeBuffer.flip();
                    remaining -= writeBuffer.remaining();
                    connection.writeAll(writeBuffer);
                }
            } else

            {
                writeBuffer.limit((int) remaining);
                bytes.read(writeBuffer);
                for (int count = builder.maxExcerptsPerMessage(); (count > 0) && tailer.nextIndex(); ) {
                    if (!tailer.wasPadding()) {

                        bytes = applyMapping(tailer, attached);

                        if (hasRoomForExcerpt(writeBuffer, bytes)) {
                            // if there is free space, copy another one.
                            int size2 = (int) bytes.capacity();
                            writeBuffer.limit(writeBuffer.position() + size2 + ChronicleTcp.HEADER_SIZE);
                            writeBuffer.putInt(size2);
                            writeBuffer.putLong(tailer.index());
                            bytes.read(writeBuffer);

                            count--;
                        } else {
                            break;
                        }
                    } else {
                        throw new AssertionError("Entry should not be padding - remove");
                    }
                }

                writeBuffer.flip();
                connection.writeAll(writeBuffer);
            }

            if (writeBuffer.remaining() > 0) {
                throw new EOFException("Failed to send index=" + tailer.index());
            }

            return true;
        }


        /**
         * applies a mapping if the mapping is not set to {@code}null{code}
         *
         * @param source the tailer for the mapping to be applied to
         * @param attached the key attachment
         * @return returns the tailer or the mapped bytes
         * @see
         */
<<<<<<< HEAD
        private Bytes applyMapping(final ExcerptTailer source) {
            if (!(source instanceof MappingProvider)) {
                return source;
            }
=======
        private Bytes applyMapping(final ExcerptTailer source, Object attached) {

            if (attached == null)
                return tailer;
>>>>>>> ee9271cb

            final MappingProvider mappingProvider = (MappingProvider) attached;
            final MappingFunction mappingFunction = mappingProvider.withMapping();

            if (mappingFunction == null) {
                return source;
            }

            withMappedBuffer.clear();

            if (withMappedBuffer.capacity() < source.capacity()) {
                withMappedBuffer = new ByteBufferBytes(ByteBuffer.allocate((int) source.capacity()));
            }

            try {
                mappingFunction.apply(source, withMappedBuffer);
            } catch (IllegalArgumentException e) {
                // lets try to resize
                if (e.getMessage().contains("Attempt to write")) {
                    if (withMappedBuffer.capacity() == Integer.MAX_VALUE) {
                        throw e;
                    }

                    int newSize = Math.min(Integer.MAX_VALUE, (int) (withMappedBuffer.capacity() * 1.5));
                    withMappedBuffer = new ByteBufferBytes(ByteBuffer.allocate(newSize));
                } else
                    throw e;

            }

            withMappedBuffer.flip();

            // set the capacity() equal withMappedBuffer the limit()
            return withMappedBuffer.slice(0, withMappedBuffer.limit());
        }
    }
}<|MERGE_RESOLUTION|>--- conflicted
+++ resolved
@@ -323,20 +323,7 @@
 
                 switch ((int) action) {
                     case (int) ChronicleTcp.ACTION_WITH_MAPPING:
-<<<<<<< HEAD
                         return onMapping(key, readUpTo(4).readInt());
-=======
-                        int size = readUpTo(4).readInt();
-
-                        Object attachment = key.attachment();
-                        if (attachment != null) {
-                            MappingFunction mappingFunction = readUpTo(size).readObject(MappingFunction.class);
-                            ((MappingProvider) attachment).withMapping(mappingFunction);
-                        }
-
-                        return true;
-
->>>>>>> ee9271cb
                     case (int) ChronicleTcp.ACTION_SUBSCRIBE:
                         return onSubscribe(key, readUpTo(8).readLong());
                     case (int) ChronicleTcp.ACTION_UNSUBSCRIBE:
@@ -377,9 +364,10 @@
         }
 
         protected boolean onMapping(final SelectionKey key, int size) throws IOException {
-            MappingFunction mappingFunction = readUpTo(size).readObject(MappingFunction.class);
-            if (tailer instanceof MappingProvider) {
-                ((MappingProvider) tailer).withMapping(mappingFunction);
+            MappingProvider mappingProvider = (MappingProvider)key.attachment();
+            if (mappingProvider != null) {
+                MappingFunction mappingFunction = readUpTo(size).readObject(MappingFunction.class);
+                mappingProvider.withMapping(mappingFunction);
             }
 
             return true;
@@ -427,13 +415,9 @@
             return true;
         }
 
-<<<<<<< HEAD
         protected abstract boolean onSubscribe(final SelectionKey key, long data) throws IOException ;
         protected abstract boolean onSubmit(final SelectionKey key, long size, boolean ack) throws IOException ;
-        protected abstract boolean write() throws IOException;
-=======
         protected abstract boolean write(Object attachment) throws IOException;
->>>>>>> ee9271cb
     }
 
     /**
@@ -464,16 +448,11 @@
         }
 
         @Override
-<<<<<<< HEAD
         protected boolean onSubmit(final SelectionKey key, long size, boolean ack) throws IOException {
             return true;
         }
 
-        @Override
-        protected boolean write() throws IOException {
-=======
         protected boolean write(Object attached) throws IOException {
->>>>>>> ee9271cb
             if (!tailer.index(index)) {
                 if (tailer.wasPadding()) {
                     if (index >= 0) {
@@ -495,13 +474,6 @@
             final long size = tailer.capacity();
             long remaining = size + ChronicleTcp.HEADER_SIZE;
 
-<<<<<<< HEAD
-            if (tailer instanceof MappingProvider) {
-                ((MappingProvider) tailer).withMapping();
-            }
-
-=======
->>>>>>> ee9271cb
             writeBuffer.clear();
             writeBuffer.putInt((int) size);
             writeBuffer.putLong(tailer.index());
@@ -592,7 +564,6 @@
         }
 
         @Override
-<<<<<<< HEAD
         protected boolean onSubmit(final SelectionKey key, long size, boolean ack) throws IOException {
             readUpTo((int) size);
 
@@ -609,11 +580,7 @@
             return true;
         }
 
-        @Override
-        protected boolean write() throws IOException {
-=======
         protected boolean write(Object attached) throws IOException {
->>>>>>> ee9271cb
             if (nextIndex) {
                 if (!tailer.nextIndex()) {
                     pause();
@@ -640,9 +607,7 @@
             writeBuffer.putLong(tailer.index());
 
             // for large objects send one at a time.
-            if (size > writeBuffer.capacity() / 2)
-
-            {
+            if (size > writeBuffer.capacity() / 2) {
                 while (remaining > 0) {
                     int size2 = (int) Math.min(remaining, writeBuffer.capacity());
                     writeBuffer.limit(size2);
@@ -651,9 +616,7 @@
                     remaining -= writeBuffer.remaining();
                     connection.writeAll(writeBuffer);
                 }
-            } else
-
-            {
+            } else {
                 writeBuffer.limit((int) remaining);
                 bytes.read(writeBuffer);
                 for (int count = builder.maxExcerptsPerMessage(); (count > 0) && tailer.nextIndex(); ) {
@@ -698,17 +661,10 @@
          * @return returns the tailer or the mapped bytes
          * @see
          */
-<<<<<<< HEAD
-        private Bytes applyMapping(final ExcerptTailer source) {
-            if (!(source instanceof MappingProvider)) {
-                return source;
-            }
-=======
         private Bytes applyMapping(final ExcerptTailer source, Object attached) {
-
-            if (attached == null)
+            if (attached == null) {
                 return tailer;
->>>>>>> ee9271cb
+            }
 
             final MappingProvider mappingProvider = (MappingProvider) attached;
             final MappingFunction mappingFunction = mappingProvider.withMapping();
@@ -734,8 +690,9 @@
 
                     int newSize = Math.min(Integer.MAX_VALUE, (int) (withMappedBuffer.capacity() * 1.5));
                     withMappedBuffer = new ByteBufferBytes(ByteBuffer.allocate(newSize));
-                } else
+                } else {
                     throw e;
+                }
 
             }
 
