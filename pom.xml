<?xml version="1.0" encoding="UTF-8"?>
<!--
  ~ Copyright 2016 chronicle.software
  ~
  ~ Licensed under the *Apache License, Version 2.0* (the "License");
  ~ you may not use this file except in compliance with the License.
  ~ You may obtain a copy of the License at
  ~
  ~     http://www.apache.org/licenses/LICENSE-2.0
  ~
  ~ Unless required by applicable law or agreed to in writing, software
  ~ distributed under the License is distributed on an "AS IS" BASIS,
  ~ WITHOUT WARRANTIES OR CONDITIONS OF ANY KIND, either express or implied.
  ~ See the License for the specific language governing permissions and
  ~ limitations under the License.
  -->

<project xmlns="http://maven.apache.org/POM/4.0.0" xmlns:xsi="http://www.w3.org/2001/XMLSchema-instance" xsi:schemaLocation="http://maven.apache.org/POM/4.0.0 http://maven.apache.org/xsd/maven-4.0.0.xsd">
    <modelVersion>4.0.0</modelVersion>
    <properties>
        <additionalparam>-Xdoclint:none</additionalparam>
    </properties>

    <parent>
        <groupId>net.openhft</groupId>
        <artifactId>java-parent-pom</artifactId>
        <version>1.1.16</version>
        <relativePath />
    </parent>

    <artifactId>chronicle-queue</artifactId>
    <version>5.16.2-SNAPSHOT</version>
    <packaging>bundle</packaging>
    <name>OpenHFT/Chronicle-Queue</name>

    <description>Java library for persisted low latency messaging (Java 8+)</description>

    <dependencyManagement>

        <dependencies>
            <dependency>
                <groupId>net.openhft</groupId>
                <artifactId>third-party-bom
                </artifactId> <!-- PLEASE DON'T LEAVE THIS ON A SNAPSHOT because they get missed in a release  -->
                <type>pom</type>
                <version>3.6.2</version>
                <scope>import</scope>
            </dependency>
            <dependency>
                <groupId>net.openhft</groupId>
                <artifactId>chronicle-bom</artifactId>
<<<<<<< HEAD
                <version>1.16.59-SNAPSHOT</version>
=======
                <version>1.16.62</version>
>>>>>>> 798b7336
                <type>pom</type>
                <scope>import</scope>
            </dependency>
        </dependencies>

    </dependencyManagement>

    <dependencies>

        <dependency>
            <groupId>net.openhft</groupId>
            <artifactId>chronicle-core</artifactId>
        </dependency>

        <dependency>
            <groupId>net.openhft</groupId>
            <artifactId>chronicle-bytes</artifactId>
        </dependency>

        <dependency>
            <groupId>net.openhft</groupId>
            <artifactId>chronicle-wire</artifactId>
        </dependency>

        <dependency>
            <groupId>net.openhft</groupId>
            <artifactId>chronicle-threads</artifactId>
        </dependency>

        <dependency>
            <groupId>net.openhft</groupId>
            <artifactId>affinity</artifactId>
            <optional>true</optional>
        </dependency>

        <dependency>
            <groupId>commons-cli</groupId>
            <artifactId>commons-cli</artifactId>
        </dependency>

        <dependency>
            <groupId>org.slf4j</groupId>
            <artifactId>slf4j-api</artifactId>
        </dependency>

        <!-- for testing -->
        <dependency>
            <groupId>org.easymock</groupId>
            <artifactId>easymock</artifactId>
            <scope>test</scope>
        </dependency>

        <dependency>
            <groupId>junit</groupId>
            <artifactId>junit</artifactId>
            <scope>test</scope>
        </dependency>

        <dependency>
            <groupId>org.slf4j</groupId>
            <artifactId>slf4j-simple</artifactId>
            <scope>test</scope>
        </dependency>

        <dependency>
            <groupId>org.hsqldb</groupId>
            <artifactId>hsqldb</artifactId>
            <scope>test</scope>
        </dependency>

        <dependency>
            <groupId>org.yaml</groupId>
            <artifactId>snakeyaml</artifactId>
            <scope>test</scope>
        </dependency>

        <dependency>
            <groupId>org.xerial.snappy</groupId>
            <artifactId>snappy-java</artifactId>
            <scope>test</scope>
        </dependency>

        <!-- for benchmarks -->

        <dependency>
            <groupId>org.openjdk.jmh</groupId>
            <artifactId>jmh-core</artifactId>
            <scope>test</scope>
        </dependency>
        <dependency>
            <groupId>org.openjdk.jmh</groupId>
            <artifactId>jmh-generator-annprocess</artifactId>
            <scope>test</scope>
        </dependency>
    </dependencies>

    <build>
        <pluginManagement>
            <plugins>
                <plugin>
                    <groupId>org.apache.maven.plugins</groupId>
                    <artifactId>maven-source-plugin</artifactId>
                </plugin>
            </plugins>
        </pluginManagement>

        <plugins>
            <plugin>
                <groupId>org.apache.maven.plugins</groupId>
                <artifactId>maven-surefire-plugin</artifactId>
                <configuration>
                    <forkCount>1</forkCount>
                    <reuseForks>false</reuseForks>
                </configuration>
            </plugin>
            <plugin>
                <groupId>org.apache.maven.plugins</groupId>
                <artifactId>maven-scm-publish-plugin</artifactId>
                <configuration>
                    <checkoutDirectory>${project.build.directory}/scmpublish/javadoc
                    </checkoutDirectory>
                    <checkinComment>Publishing javadoc for ${project.artifactId}:${project.version}
                    </checkinComment>
                    <content>${project.reporting.outputDirectory}</content>
                    <skipDeletedFiles>true</skipDeletedFiles>
                    <pubScmUrl>scm:git:git@github.com:OpenHFT/Chronicle-Queue</pubScmUrl>
                    <scmBranch>gh-pages</scmBranch>
                </configuration>
            </plugin>
            <plugin>
                <groupId>org.apache.felix</groupId>
                <artifactId>maven-bundle-plugin</artifactId>
                <extensions>true</extensions>
                <configuration>
                    <instructions>
                        <Bundle-SymbolicName>${project.groupId}.${project.artifactId}
                        </Bundle-SymbolicName>
                        <Bundle-Name>OpenHFT :: ${project.artifactId}</Bundle-Name>
                        <Export-Package>net.openhft.chronicle.queue.*</Export-Package>
                    </instructions>
                </configuration>
                <executions>
                    <!--
                      This execution makes sure that the manifest is available
                      when the tests are executed
                    -->
                    <execution>
                        <goals>
                            <goal>manifest</goal>
                        </goals>
                    </execution>
                </executions>
            </plugin>
            <plugin>
                <groupId>org.apache.maven.plugins</groupId>
                <artifactId>maven-jar-plugin</artifactId>
                <version>3.0.2</version>
                <configuration>
                    <archive>
                        <manifest>
                            <addClasspath>true</addClasspath>
                        </manifest>
                    </archive>
                </configuration>
                <executions>
                    <execution>
                        <goals>
                            <goal>test-jar</goal>
                        </goals>
                    </execution>
                </executions>
            </plugin>
            <plugin>
                <groupId>org.apache.maven.plugins</groupId>
                <artifactId>maven-compiler-plugin</artifactId>
                <configuration>
                    <source>1.8</source>
                    <target>1.8</target>
                </configuration>
            </plugin>

            <plugin>
                <groupId>org.apache.maven.plugins</groupId>
                <artifactId>maven-shade-plugin</artifactId>
                <version>3.1.0</version>
                <executions>
                    <execution>
                        <phase>package</phase>
                        <goals>
                            <goal>shade</goal>
                        </goals>
                        <configuration>
                            <shadedArtifactAttached>true</shadedArtifactAttached>
                            <shadedClassifierName>all</shadedClassifierName> <!-- Any name that makes sense -->
                        </configuration>
                    </execution>
                </executions>
            </plugin>
        </plugins>
    </build>

    <profiles>
        <profile>
            <id>bundled-nexus-staging</id>
            <repositories>
                <repository>
                    <id>chronicle-enterprise-release</id>
                    <url>http://nexus.chronicle.software/content/repositories/releases</url>
                    <releases>
                        <enabled>true</enabled>
                    </releases>
                </repository>
            </repositories>
        </profile>
    </profiles>

    <scm>
        <url>scm:git:git@github.com:OpenHFT/Chronicle-Queue.git</url>
        <connection>scm:git:git@github.com:OpenHFT/Chronicle-Queue.git</connection>
        <developerConnection>scm:git:git@github.com:OpenHFT/Chronicle-Queue.git
        </developerConnection>
        <tag>master</tag>
    </scm>

</project><|MERGE_RESOLUTION|>--- conflicted
+++ resolved
@@ -49,11 +49,7 @@
             <dependency>
                 <groupId>net.openhft</groupId>
                 <artifactId>chronicle-bom</artifactId>
-<<<<<<< HEAD
-                <version>1.16.59-SNAPSHOT</version>
-=======
                 <version>1.16.62</version>
->>>>>>> 798b7336
                 <type>pom</type>
                 <scope>import</scope>
             </dependency>
