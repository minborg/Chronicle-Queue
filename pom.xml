<?xml version="1.0" encoding="UTF-8"?>
<!--
  ~ Copyright 2016 higherfrequencytrading.com
  ~
  ~ Licensed under the *Apache License, Version 2.0* (the "License");
  ~ you may not use this file except in compliance with the License.
  ~ You may obtain a copy of the License at
  ~
  ~     http://www.apache.org/licenses/LICENSE-2.0
  ~
  ~ Unless required by applicable law or agreed to in writing, software
  ~ distributed under the License is distributed on an "AS IS" BASIS,
  ~ WITHOUT WARRANTIES OR CONDITIONS OF ANY KIND, either express or implied.
  ~ See the License for the specific language governing permissions and
  ~ limitations under the License.
  -->

<<<<<<< HEAD
<project xmlns:xsi="http://www.w3.org/2001/XMLSchema-instance" xmlns="http://maven.apache.org/POM/4.0.0"
=======
<project xmlns="http://maven.apache.org/POM/4.0.0"
         xmlns:xsi="http://www.w3.org/2001/XMLSchema-instance"
>>>>>>> 0fe24e2a
         xsi:schemaLocation="http://maven.apache.org/POM/4.0.0 http://maven.apache.org/xsd/maven-4.0.0.xsd">
    <modelVersion>4.0.0</modelVersion>
    <properties>
        <additionalparam>-Xdoclint:none</additionalparam>
    </properties>
    <parent>
        <groupId>net.openhft</groupId>
        <artifactId>java-parent-pom</artifactId>
        <version>1.1.10</version>
        <relativePath/>
    </parent>
    <artifactId>chronicle-queue</artifactId>
    <version>4.5.16-SNAPSHOT</version>
    <packaging>bundle</packaging>
    <name>OpenHFT/Chronicle-Queue</name>

    <description>Java library for persisted low latency messaging (Java 8+)</description>

    <dependencyManagement>
        <dependencies>

            <dependency>
                <groupId>net.openhft</groupId>
                <artifactId>third-party-bom</artifactId>
                <type>pom</type>
                <version>3.5.1</version>
                <scope>import</scope>
            </dependency>

            <dependency>
                <groupId>net.openhft</groupId>
                <artifactId>chronicle-bom</artifactId>
                <version>1.13.30-SNAPSHOT</version>
                <type>pom</type>
                <scope>import</scope>
            </dependency>
        </dependencies>

    </dependencyManagement>

    <dependencies>

        <dependency>
            <groupId>net.openhft</groupId>
            <artifactId>chronicle-core</artifactId>
        </dependency>

        <dependency>
            <groupId>net.openhft</groupId>
            <artifactId>chronicle-bytes</artifactId>
        </dependency>

        <dependency>
            <groupId>net.openhft</groupId>
            <artifactId>chronicle-wire</artifactId>
        </dependency>

        <dependency>
            <groupId>net.openhft</groupId>
            <artifactId>chronicle-threads</artifactId>
        </dependency>

        <dependency>
            <groupId>net.openhft</groupId>
            <artifactId>affinity</artifactId>
            <optional>true</optional>
        </dependency>

        <dependency>
            <groupId>org.slf4j</groupId>
            <artifactId>slf4j-api</artifactId>
        </dependency>

        <!-- for testing -->
        <dependency>
            <groupId>org.easymock</groupId>
            <artifactId>easymock</artifactId>
            <scope>test</scope>
        </dependency>

        <dependency>
            <groupId>junit</groupId>
            <artifactId>junit</artifactId>
            <scope>test</scope>
        </dependency>

        <dependency>
            <groupId>org.slf4j</groupId>
            <artifactId>slf4j-simple</artifactId>
            <scope>test</scope>
        </dependency>

        <dependency>
            <groupId>org.hsqldb</groupId>
            <artifactId>hsqldb</artifactId>
            <scope>test</scope>
        </dependency>

        <!-- for benchmarks -->

        <dependency>
            <groupId>org.openjdk.jmh</groupId>
            <artifactId>jmh-core</artifactId>
            <scope>test</scope>
        </dependency>
        <dependency>
            <groupId>org.openjdk.jmh</groupId>
            <artifactId>jmh-generator-annprocess</artifactId>
            <scope>test</scope>
        </dependency>
    </dependencies>

    <build>
        <pluginManagement>
            <plugins>
                <plugin>
                    <groupId>org.apache.maven.plugins</groupId>
                    <artifactId>maven-source-plugin</artifactId>
                </plugin>
            </plugins>
        </pluginManagement>

        <plugins>
            <plugin>
                <groupId>org.apache.maven.plugins</groupId>
                <artifactId>maven-compiler-plugin</artifactId>
                <configuration>
                    <compilerArgument>-Xlint:deprecation</compilerArgument>
                    <compilerArgument>-XDignore.symbol.file</compilerArgument>
                    <source>1.8</source>
                    <target>1.8</target>
                    <encoding>UTF-8</encoding>
                </configuration>
            </plugin>
            <plugin>
                <groupId>org.apache.maven.plugins</groupId>
                <artifactId>maven-scm-publish-plugin</artifactId>
                <configuration>
                    <checkoutDirectory>${project.build.directory}/scmpublish/javadoc
                    </checkoutDirectory>
                    <checkinComment>Publishing javadoc for ${project.artifactId}:${project.version}
                    </checkinComment>
                    <content>${project.reporting.outputDirectory}</content>
                    <skipDeletedFiles>true</skipDeletedFiles>
                    <pubScmUrl>scm:git:git@github.com:OpenHFT/Chronicle-Queue</pubScmUrl>
                    <scmBranch>gh-pages</scmBranch>
                </configuration>
            </plugin>
            <plugin>
                <groupId>org.apache.felix</groupId>
                <artifactId>maven-bundle-plugin</artifactId>
                <extensions>true</extensions>
                <configuration>
                    <instructions>
                        <Bundle-SymbolicName>${project.groupId}.${project.artifactId}
                        </Bundle-SymbolicName>
                        <Bundle-Name>OpenHFT :: ${project.artifactId}</Bundle-Name>
                        <Export-Package>net.openhft.chronicle.queue.*</Export-Package>
                    </instructions>
                </configuration>
                <executions>
                    <!--
                      This execution makes sure that the manifest is available
                      when the tests are executed
                    -->
                    <execution>
                        <goals>
                            <goal>manifest</goal>
                        </goals>
                    </execution>
                </executions>
            </plugin>
            <plugin>
                <groupId>org.apache.maven.plugins</groupId>
                <artifactId>maven-jar-plugin</artifactId>
                <version>2.6</version>
                <configuration>
                    <archive>
                        <manifest>
                            <addClasspath>true</addClasspath>
                        </manifest>
                    </archive>
                </configuration>
            </plugin>
        </plugins>
    </build>

    <scm>
        <url>scm:git:git@github.com:OpenHFT/Chronicle-Queue.git</url>
        <connection>scm:git:git@github.com:OpenHFT/Chronicle-Queue.git</connection>
        <developerConnection>scm:git:git@github.com:OpenHFT/Chronicle-Queue.git
        </developerConnection>
        <tag>master</tag>
    </scm>

</project><|MERGE_RESOLUTION|>--- conflicted
+++ resolved
@@ -15,13 +15,7 @@
   ~ limitations under the License.
   -->
 
-<<<<<<< HEAD
-<project xmlns:xsi="http://www.w3.org/2001/XMLSchema-instance" xmlns="http://maven.apache.org/POM/4.0.0"
-=======
-<project xmlns="http://maven.apache.org/POM/4.0.0"
-         xmlns:xsi="http://www.w3.org/2001/XMLSchema-instance"
->>>>>>> 0fe24e2a
-         xsi:schemaLocation="http://maven.apache.org/POM/4.0.0 http://maven.apache.org/xsd/maven-4.0.0.xsd">
+<project xmlns="http://maven.apache.org/POM/4.0.0" xmlns:xsi="http://www.w3.org/2001/XMLSchema-instance" xsi:schemaLocation="http://maven.apache.org/POM/4.0.0 http://maven.apache.org/xsd/maven-4.0.0.xsd">
     <modelVersion>4.0.0</modelVersion>
     <properties>
         <additionalparam>-Xdoclint:none</additionalparam>
@@ -30,7 +24,7 @@
         <groupId>net.openhft</groupId>
         <artifactId>java-parent-pom</artifactId>
         <version>1.1.10</version>
-        <relativePath/>
+        <relativePath />
     </parent>
     <artifactId>chronicle-queue</artifactId>
     <version>4.5.16-SNAPSHOT</version>
