= Frequently Asked Questions about Chronicle

=== What is SingleChronicleQueue?

Single Chronicle Queue is designed to be easier to work with compared with
the previous Vanilla and Indexed Chronicles.

It supports:

- concurrent readers in different JVMs.
- concurrent writers in different JVMs.
- writing raw Bytes or use a Wire format to make schema changes and dumping the data easier.
- rolling files, weekly, daily or more often.
- the header stores key information so there is no longer the requirement that the writers and reads be configured the same.
- you don't need to know how big the message is.

<<<<<<< HEAD
=== What is the performance like?

While Vanilla and Index Chronicle support sub-microsecond latencies. If you use Wire the typical latencies tend to be around one micro-second.  You can still use raw writing of bytes if you need maximum performance.

=== With a tight reader loop I see 100% utilization, will there be processing capability left for anything else ?

Two approaches for reducing CPU usage are;

 - combine tasks into the same thread. EventGroup in chronicle-threads helps to this dynamically.
 - use a Pauser such as a LongPauser to control how a thread backs off if there is nothing to do.  Note: There is a PauseMonitor to allow you to print how busy each thread is periodically.

=======
>>>>>>> 2313b279
=== What is Chronicle designed for?

Chronicle is design to be a record everything of interest logger and persisted IPC.
A key requirement of low latency systems is transparency and you should be able to record enough information
that a monitoring system can recreate the state of the system monitored.  This allows downstream systems to record any information
they need and perform queries without needed to touch the critical system as they can record anything they might need later.

Chronicle works best in SEDA style event driven systems, where latency is critical and you need a record of exactly what was performed when. (Without expensive network sniffing/recording systems)

=== What is the performance like?
While Vanilla and Index Chronicle support sub-microsecond latencies. If you use Wire, the typical latencies tend to be around one micro-second.  You can still use raw writing of bytes if you need maximum performance.

=== With a tight reader loop I see 100% utilization, will there be processing capability left for anything else ?

Two approaches for reducing CPU usage are;

 - combine tasks into the same thread. EventGroup in chronicle-threads helps to this dynamically.
 - use a Pauser such as a LongPauser to control how a thread backs off if there is nothing to do.  Note: There is a PauseMonitor to allow you to print how busy each thread is periodically.

=== What was the library originally designed for?

The original design was for a low latency trading system which required persistence of everything in and out for a complete record of
what happened, when and for deterministic testing. The target round trip time for persisting the request, processing and persisting the response was a micro-second.

Key principles are; ultra-low GC (less than one object per event), lock-less, cache friendly data structures.

=== What was not in the originally design?

The marshalling, de-marshalling and handling of thread safe off heap memory has been added more recently and moving into the Java-Lang module.

This library now supports low latency/GC-less writing and reading/parsing or text as well as binary.

===  How fast is fast?

Chronicle is design to persist messages and replay them in micro-second time.  Simple messages are as low as 0.4 micro-seconds.
Complex messages might take 10 micro-seconds to write and read.

Chronicle is designed to sustain millions of inserts and updates per second. For burst of up to 10% of your main memory, you can sustain rates of 1 - 3 GB/second written.
e.g. A laptop with 8 GB of memory might handle bursts of 800 MB at a rate of 1 GB per second.
A server with 64 GB of memory might handle a burst of 6.5 GB at a rate of 3 GB per second.

If your key system is not measuring latency in micro-seconds and throughput in thousands per second, it is not that fast.  It may well be fast enough however. ;)

=== How does it scale?

It scales vertically.  Many distributed systems can scale by adding more boxes.  They are designed to handle between 100 and 1000 transactions per second per node.
Chronicle is design to handle more transaction per node, in the order of 100K to 1M transactions per second.  This means you need far less nodes, between 10 and 100 times less.

Vertical scalability is essential for low latency as having more nodes usually increases latency.

Having one node which can handle the load of data centre also save money and power consumption.

=== What if I have a slow consumer?

Chronicle has an advantage over other queuing systems that the consumer can be any amount behind the producer (up to the free space on your disk)
Chronicle has been tested where the consumer was more than main memory behind the producer.  This reduced the maximum throughput by about half.
Most systems, in Java, where the queue exceed the main memory cause the machine to become unusable.

Note: the Consumer can stop, restart and continue with minimal impact to the producer, if the data is still in main memory.

Having a faster disk sub-system helps in extreme conditions like these.
Chronicle has been tested on a laptop with and HDD with a write speed of 12 MB/s and an over-clocked hex core i7 PCI-SSD card which sustained write speed of 900 MB/s.

=== Can Chronicle Queue be used like RMI?

It's possible to use Chronicle Queue to invoke a method on the other JVM and wait for the return value. 

However, this could be an overkill, especially if you don't have to keep the history of the request/responses. 

Imagine a simple scenario with two processes: `C` (client) and `S` (server). Create two `IndexedChronicles`:

`Q1` for sending requests from `C` to `S`
`Q2` for sending responses from `S` to `C`
Server has a thread that is polling (busy spin with back-off) on `Q1`. When it receives a request (with `id=x` it does whatever is needed and writes out response to `Q2` (with `id=x`. `C` polls `Q2` with some policy and reads out responses as they appear. It uses the `id` to tie responses to requests.

Main task would be in devising a wire-level protocol for serialising your commands (equivalent of the method calls) from the client. This is application specific and can be done efficiently with the Chronicle tools.

Another issues to consider:

what should the client do with the historical responses on startup?
some heartbeat system so that client knows the server is alive
archiving of the old queues (`VanillaChronicle` makes it easier at some cost).

=== What types of Excerpt are there?

Chronicle has three types of excerpt optimised for different purposes.

    ChronicleQueue queue = SingleChronicleQueueBuilder.binary(basePath).build();
    ExcerptAppender appender = queue.acquireAppender(); // sequential writes.
    ExcerptTailer tailer = queue.createTailer();       // sequential reads ideally, but random reads/write also possible.

=== How does writing work?

You can write using a try-with-resource block

[source,java]
----
try (DocumentContext dc = wire.writingDocument(false)) {
    dc.wire().writeEventName("msg").text("Hello world");
}
----

You can write using a lambda which describes the message

[source,java]
----
appender.writeDocument(wire -> wire.write(() -> "FirstName").text("Steve")
                                   .write(() -> "Surname").text("Jobs"));
----
Say you want to write different types of messages to a chronicle-queue, and process messages in consumers depending on their types. Chronicle-Queue provides low level building blocks you can use to write any kind of message, so it is up to you to choose the right data structure.

For example, you can prefix the data you write to a chronicle. With a small header and some meta-data, you can then use it as a discriminator for data processing.

You can also write/read a generic object. This will be slightly slower than using your own scheme, but is it a simple way to always read the type you wrote.

Say you want to write different types of messages to a chronicle-queue, and process messages in consumers depending on their types.
Chronicle-Queue provides low level building blocks you can use to write any kind of message, so it is up to you to choose the right data structure.

For example, you can prefix the data you write to a chronicle. With a small header and some meta-data, you can then use it as a discriminator for data processing.

You can also write/read a generic object. This will be slightly slower than using your own scheme, but is it a simple way to always read the type you wrote.

=== How does reading work?

When you read an excerpt, it first checks that index entry is there (the last thing written)

[source,java]
----
try (DocumentContext context = tailer.readingDocument()) {
    if (context.isPresent()) {
        Type t = tailer.read(() -> "message").object(Type.class);
        process(t);
    }
}
----

=== How is disk space managed?
A key assumption is that disk space is cheap, or at least it should be.  Some organizations have amazing unrealistic (almost unprofessional) internal charging rates,
but you should be able to get 100 GB for about one hour of your time.  This assumes retail costs for disk compares with minimum wage.
The organizational cost of disk is often 10-100x the real cost, but so is your cost to the business.

In essence, disk should be cheap and you can record a week to a month of continuous data on one cheap drive.

Never the less, there is less maintenance overhead if the chronicle logs rotate themselves and there is work being done to implement this for Chronicle 2.1.
 Initially, chronicle files will be rotated when they reach a specific number of entries.

=== I want to use Chronicle as an off heap cache.  What do I do?

Chronicle Queue is designed for replay.  While it can, and has been used as an off heap persisted cache, it doesn't do this very easily.
Chronicle Map is likely to be a better choice as a Cache.

== Thread safety

=== Can I have multiple readers?

A given Chronicle can safely have many readers, both inside and outside of the process creating it.

To have multiple readers of a Chronicle, you should generally create a new Chronicle per reader pointing at the same underlying Journal. On each of these Chronicles, you will call createTailer and get a new tailer that can be used to read it. These Tailers should never be shared.
A less performant option to this is to share a single Chronicle and Tailer and lock access with synchronized or ReentrantLock. Only one Tailer should ever be active at the same time.

=== Can I have multiple writers?

You can have any number of writers.  You may get higher throughput if you have only one writer at a time. Having multiple writers increases contention, but works as you might expect.

== Replication

=== Does Chronicle Queue support replication?

Replication have been moved to Chronicle Queue Enterprise.  This supports

- replication of a single master to multiple slave nodes.
- writers can wait for replication to be acknowledged.
- readers can wait to only read acknowledged messages.
- replication support throttling and traffic shaping.

=== Does Chronicle Queue support UDP replication?

No, Chronicle Queue is designed to be both reliable and deterministic.  UDP is not designed for this.  A hybrid UDP/TCP system is possible is the future.

=== How do I know the consumer is up to date?

For the tailer, either replicated or not, you can assume you are up to date when either `isPresent()` is `false` or your read method returns `false`

== Infrequently Asked Questions

=== Can records be updated?

They can be updated at any time, but you lose any event driven notification to readers at this point.
It might be practical to have multiple chronicles, one which stores large updated records, and another for small notifications.

=== I want to store large messages, what is the limit.

The limit is about 1 GB as Chronicle 4.x.
The practical limit without tuning the configuration is about 16 MB.
At this point you get significant inefficiencies unless you increase the data allocation chunk size.

=== I get an Exception writing an excerpt. What does this mean?

The message will be lost and it is truncated.

=== I get an Exception attempting to read an Excerpt. What does this mean?

Most likely your read code doesn't match your write code. Using Wire measn it can handle changed to fields and data types transparently.

=== How does the byte order work with replication?

The byte order doesn't change in replication.  This means it will work best in a byte endian homogeneous systems. e.g. Windows/Linux x86/x64/ARM.
Chronicle may support changing the byte order in future.

=== Does chronicle support other serialization libraries?

Chronicle Queue supports CharSequence, Appendable, OutputStream and InputStream APIs.  It also has a fast copy to/from a byte[] and ByteBuffer.

Chronicle Queue is designed to be faster with persistence than other serialization libraries are without persistence. Chronicle Queue supports YAML, JSON, Binary YAML and CSV.
To date, I haven't found a faster library for serialization without a standardized format. e.g. Chronicle doesn't support XML yet.

Where XML is needed down stream, I suggest writing in binary format and have the reader incur the overhead of the conversion rather than slow the producer.

=== Does Chronicle support a synchronous mode?

Chronicle Queue v4.x doesn't at the moment.  The best approach is to wait for a replicationed message to be acknowledged.

=== Does CQ can compete with Spark in this domain ?

To my knowledge, Spark Streaming is designed for real time but is looking to support a much lower message rate and doesn't attempt to be ultra low GC. e.g. minor GC less than once a day.  I haven't heard of any one using Spark in the core of a Trading system. It tends to be used for downstream monitoring and reporting.

=== It seems that you have some clients that use CQ for Big Data problem.

Our largest CQ client pulls in up to 100 TB into a single JVM using an earlier version.

=== Could you please us more about the way they use CQ ?

Where CQ is compelling is it's no-flow control model.  CS is designed to not slow the producer if you have a slow consumer.  Instead you need to give it plenty of disk space as your buffer.  Disk space is cheaper than main memory and is cheaper than heap space. You can buy a system with multiple 16 TB SSD drives today. No one would consider having a JVM heap with 100 TB.

A couple of prime examples are

- market data consumers, you can't use flow control with an exchange.
- compliance.  It's something you have to have but systems which send data to compliance never want to be slowed down by it.<|MERGE_RESOLUTION|>--- conflicted
+++ resolved
@@ -14,7 +14,7 @@
 - the header stores key information so there is no longer the requirement that the writers and reads be configured the same.
 - you don't need to know how big the message is.
 
-<<<<<<< HEAD
+
 === What is the performance like?
 
 While Vanilla and Index Chronicle support sub-microsecond latencies. If you use Wire the typical latencies tend to be around one micro-second.  You can still use raw writing of bytes if you need maximum performance.
@@ -26,8 +26,6 @@
  - combine tasks into the same thread. EventGroup in chronicle-threads helps to this dynamically.
  - use a Pauser such as a LongPauser to control how a thread backs off if there is nothing to do.  Note: There is a PauseMonitor to allow you to print how busy each thread is periodically.
 
-=======
->>>>>>> 2313b279
 === What is Chronicle designed for?
 
 Chronicle is design to be a record everything of interest logger and persisted IPC.
