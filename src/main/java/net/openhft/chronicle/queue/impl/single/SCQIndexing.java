--- conflicted
+++ resolved
@@ -36,6 +36,7 @@
 import java.io.StreamCorruptedException;
 import java.lang.ref.WeakReference;
 import java.util.Optional;
+import java.util.concurrent.TimeUnit;
 import java.util.function.Supplier;
 
 import static net.openhft.chronicle.wire.Wires.NOT_INITIALIZED;
@@ -621,9 +622,6 @@
 
     public long lastSequenceNumber(@NotNull ExcerptContext ec)
             throws StreamCorruptedException {
-<<<<<<< HEAD
-        return sequenceForPosition(ec, Long.MAX_VALUE, false);
-=======
 
         Sequence sequence1 = this.sequence;
         if (sequence1 != null) {
@@ -641,8 +639,7 @@
             }
         }
 
-        return sequenceForPosition(recovery, ec, Long.MAX_VALUE, false);
->>>>>>> 6e576793
+        return sequenceForPosition(ec, Long.MAX_VALUE, false);
     }
 
     int indexCount() {
@@ -653,9 +650,6 @@
         return indexSpacing;
     }
 
-<<<<<<< HEAD
-    @SuppressWarnings("NullableProblems")
-=======
     long moveToEnd(final Wire wire) {
         Sequence sequence1 = this.sequence;
         if (sequence1 != null) {
@@ -693,7 +687,6 @@
         return -1;
     }
 
->>>>>>> 6e576793
     enum IndexingFields implements WireKey {
         indexCount, indexSpacing, index2Index,
         lastIndex // NOTE: the nextEntryToBeIndexed
