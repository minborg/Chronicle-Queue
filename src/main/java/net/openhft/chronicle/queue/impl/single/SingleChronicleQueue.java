--- conflicted
+++ resolved
@@ -108,13 +108,9 @@
     private final DirectoryListing directoryListing;
     @NotNull
     private final QueueLock queueLock;
-<<<<<<< HEAD
     @NotNull
     private final WriteLock writeLock;
-=======
-    private final boolean progressOnContention;
     private final boolean strongAppenders;
->>>>>>> 6e576793
     protected int sourceId;
     long firstAndLastCycleTime = 0;
     int firstAndLastRetry = 0;
@@ -395,7 +391,7 @@
     private ExcerptAppender createExcerptAppender() {
         ExcerptAppender appender;
         if (SHOULD_RELEASE_RESOURCES) {
-            appender = ThreadLocalHelper.getTL(weakExcerptAppenderThreadLocal, this, SingleChronicleQueue::newAppender,
+            return ThreadLocalHelper.getTL(weakExcerptAppenderThreadLocal, this, SingleChronicleQueue::newAppender,
                     StoreComponentReferenceHandler.appenderQueue(),
                     (ref) -> StoreComponentReferenceHandler.register(ref, ref.get().getCloserJob()));
         } else {
