--- conflicted
+++ resolved
@@ -72,15 +72,10 @@
     private WireStoreFactory storeFactory;
     private int sourceId = 0;
     private StoreRecoveryFactory recoverySupplier = TimedStoreRecovery.FACTORY;
-<<<<<<< HEAD
     private StoreFileListener storeFileListener = (cycle, file) ->
-            Jvm.debug().on(getClass(), "File released " + file);
-=======
-    private StoreFileListener storeFileListener = (cycle, file) -> {
         Jvm.debug().on(getClass(), "File released " + file);
-    };
+
     private boolean readOnly = false;
->>>>>>> 2558990b
 
     public AbstractChronicleQueueBuilder(File path) {
         this.rollCycle = RollCycles.DAILY;
@@ -342,9 +337,6 @@
         return (B) this;
     }
 
-<<<<<<< HEAD
-
-=======
     @Override
     public boolean readOnly() {
         return readOnly;
@@ -355,7 +347,6 @@
         this.readOnly = readOnly;
         return (B) this;
     }
->>>>>>> 2558990b
 
     enum NoBytesRingBufferStats implements Consumer<BytesRingBufferStats> {
         NONE;
