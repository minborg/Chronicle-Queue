/*
 * Copyright 2016 higherfrequencytrading.com
 *
 * Licensed under the Apache License, Version 2.0 (the "License");
 * you may not use this file except in compliance with the License.
 * You may obtain a copy of the License at
 *
 *     http://www.apache.org/licenses/LICENSE-2.0
 *
 * Unless required by applicable law or agreed to in writing, software
 * distributed under the License is distributed on an "AS IS" BASIS,
 * WITHOUT WARRANTIES OR CONDITIONS OF ANY KIND, either express or implied.
 * See the License for the specific language governing permissions and
 * limitations under the License.
 */

package net.openhft.chronicle.queue.impl;

import net.openhft.chronicle.core.Maths;
import net.openhft.chronicle.queue.RollCycle;
import org.jetbrains.annotations.NotNull;

import java.io.File;
import java.time.Instant;
import java.time.ZoneId;
import java.time.ZoneOffset;
import java.time.format.DateTimeFormatter;
import java.time.temporal.ChronoField;
import java.time.temporal.TemporalAccessor;
import java.util.concurrent.TimeUnit;
import java.util.function.Function;

public class RollingResourcesCache {
<<<<<<< HEAD
    private static final int CACHE_SIZE = 32;
    private static final int ONE_DAY_IN_MILLIS = 86400000;
    private static final int HALF_DAY_IN_MILLIS = ONE_DAY_IN_MILLIS / 2;

=======
    public static final ParseCount NO_PARSE_COUNT = new ParseCount("", Integer.MIN_VALUE);
    private static final int SIZE = 32;
>>>>>>> 76e7281f
    @NotNull
    private final Function<String, File> fileFactory;
    @NotNull
    private final DateTimeFormatter formatter;
    @NotNull
    private final Resource[] values;
    private final int length;

    private final long epoch;
    @NotNull
    private final Function<File, String> fileToName;
    private ParseCount lastParseCount = NO_PARSE_COUNT;

    public RollingResourcesCache(@NotNull final RollCycle cycle, long epoch,
                                 @NotNull Function<String, File> nameToFile,
                                 @NotNull Function<File, String> fileToName) {
        this(cycle.length(), cycle.format(), epoch, nameToFile, fileToName);
    }

    private RollingResourcesCache(final int length,
                                  @NotNull String format, long epoch,
                                  @NotNull Function<String, File> nameToFile,
                                  @NotNull Function<File, String> fileToName) {
        this.length = length;
        this.epoch = epoch;
        this.fileToName = fileToName;
        this.values = new Resource[CACHE_SIZE];
        long millis = epoch > TimeUnit.DAYS.toMillis(1) ?
                ((epoch + HALF_DAY_IN_MILLIS) % ONE_DAY_IN_MILLIS) - HALF_DAY_IN_MILLIS :
                epoch;

        ZoneOffset zoneOffsetFromUtc = ZoneOffset.ofTotalSeconds((int) (millis / 1000));
        ZoneId zoneId = ZoneId.ofOffset("GMT", zoneOffsetFromUtc);
        this.formatter = DateTimeFormatter.ofPattern(format).withZone(zoneId);
        this.fileFactory = nameToFile;
    }

    /**
     * Cache some resources for a rollCycle number.
     *
     * @param cycle the rollCycle number to format
     * @return the Resource
     */
    @NotNull
    public Resource resourceFor(long cycle) {
        long millis = cycle * length - epoch;
        int hash = Maths.hash32(millis) & (CACHE_SIZE - 1);
        Resource dv = values[hash];
        if (dv == null || dv.millis != millis) {
            @NotNull String text = formatter.format(Instant.ofEpochMilli(millis));
            values[hash] = dv = new Resource(millis, text, fileFactory.apply(text));
        }
        return dv;
    }

<<<<<<< HEAD
    public int parseCycle(@NotNull String name) {
=======
    public int parseCount(@NotNull String name) {
        ParseCount last = this.lastParseCount;
        if (name.equals(last.name))
            return last.count;
        int count = parseCount0(name);
        lastParseCount = new ParseCount(name, count);
        return count;
    }

    private int parseCount0(@NotNull String name) {
>>>>>>> 76e7281f
        TemporalAccessor parse = formatter.parse(name);

        long epochDay = parse.getLong(ChronoField.EPOCH_DAY) * 86400;
        if (parse.isSupported(ChronoField.SECOND_OF_DAY))
            epochDay += parse.getLong(ChronoField.SECOND_OF_DAY);
        if (epoch > 0) {
            epochDay += epoch / 1000;
        }
        return Maths.toInt32(epochDay / (length / 1000));
    }

    public Long toLong(File file) {
        TemporalAccessor parse = formatter.parse(fileToName.apply(file));
        if (length == ONE_DAY_IN_MILLIS) {
            return parse.getLong(ChronoField.EPOCH_DAY);
        } else
            return Instant.from(parse).toEpochMilli() / length;
    }

    static class ParseCount {
        final String name;
        final int count;

        public ParseCount(String name, int count) {
            this.name = name;
            this.count = count;
        }
    }

    public static class Resource {
        public final long millis;
        public final String text;
        public final File path;

        Resource(long millis, String text, File path) {
            this.millis = millis;
            this.text = text;
            this.path = path;
        }
    }
}<|MERGE_RESOLUTION|>--- conflicted
+++ resolved
@@ -31,15 +31,12 @@
 import java.util.function.Function;
 
 public class RollingResourcesCache {
-<<<<<<< HEAD
     private static final int CACHE_SIZE = 32;
     private static final int ONE_DAY_IN_MILLIS = 86400000;
     private static final int HALF_DAY_IN_MILLIS = ONE_DAY_IN_MILLIS / 2;
 
-=======
     public static final ParseCount NO_PARSE_COUNT = new ParseCount("", Integer.MIN_VALUE);
-    private static final int SIZE = 32;
->>>>>>> 76e7281f
+
     @NotNull
     private final Function<String, File> fileFactory;
     @NotNull
@@ -95,9 +92,6 @@
         return dv;
     }
 
-<<<<<<< HEAD
-    public int parseCycle(@NotNull String name) {
-=======
     public int parseCount(@NotNull String name) {
         ParseCount last = this.lastParseCount;
         if (name.equals(last.name))
@@ -108,7 +102,6 @@
     }
 
     private int parseCount0(@NotNull String name) {
->>>>>>> 76e7281f
         TemporalAccessor parse = formatter.parse(name);
 
         long epochDay = parse.getLong(ChronoField.EPOCH_DAY) * 86400;
