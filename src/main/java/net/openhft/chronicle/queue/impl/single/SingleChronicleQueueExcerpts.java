--- conflicted
+++ resolved
@@ -701,25 +701,12 @@
                         if (padToCacheAlign)
                             wire.padToCacheAlign();
 
-<<<<<<< HEAD
-                        wire.updateHeader(position, metaData, 0);
-=======
-                        boolean updatedHeader = false;
-                        for (int i = 0; i < REPEAT_WHILE_ROLLING; i++) {
-                            try {
-                                wire.updateHeader(position, metaData);
-                                updatedHeader = true;
-                                break;
-                            } catch (EOFException theySeeMeRolling) {
-                                cycle = handleRoll(cycle);
-                            } catch (IllegalStateException e) {
-                                if (queue.isClosed())
-                                    return;
-                            }
+                        try {
+                            wire.updateHeader(position, metaData, 0);
+                        } catch (IllegalStateException e) {
+                            if (queue.isClosed())
+                                return;
                         }
-                        if (!updatedHeader)
-                            throw new IllegalStateException("Unable to roll to the current cycle");
->>>>>>> 07e81f4f
 
                         lastPosition = position;
                         lastCycle = cycle;
