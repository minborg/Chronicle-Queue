--- conflicted
+++ resolved
@@ -276,11 +276,6 @@
         }
 
         @Override
-        public long index() {
-            throw new UnsupportedOperationException("todo");
-        }
-
-        @Override
         public void close() {
             storeAppender.index++;
             dc.close();
@@ -301,19 +296,9 @@
             this.wire = wire;
         }
 
-<<<<<<< HEAD
         public void start() {
             dc.start();
             storeTailer.index = RollingChronicleQueue.index(storeTailer.cycle, toSequenceNumber(storeTailer.index) + 1);
-=======
-        public void start(boolean next, long index) {
-            dc.start(next, index);
-        }
-
-        @Override
-        public long index() {
-            return dc.index();
->>>>>>> e28a4827
         }
 
         @Override
@@ -338,6 +323,7 @@
 
         @Override
         public void close() {
+            storeTailer.index = RollingChronicleQueue.index(storeTailer.cycle, toSequenceNumber(storeTailer.index) + 1);
             dc.close();
         }
 
@@ -393,7 +379,8 @@
 
         @Override
         public DocumentContext readingDocument() {
-            dc.start(next(), index);
+            next();
+            dc.start();
             return dc;
         }
 
@@ -467,7 +454,8 @@
         @Override
         public boolean moveToIndex(final long index) {
             if (LOG.isDebugEnabled()) {
-                LOG.debug("moveToIndex: " + Long.toHexString(index));
+                LOG.debug(SingleChronicleQueueStore.IndexOffset.toBinaryString(index));
+                LOG.debug(SingleChronicleQueueStore.IndexOffset.toScale());
             }
 
             final long expectedCycle = toCycle(index);
