/*
 *     Copyright (C) 2015  higherfrequencytrading.com
 *
 *     This program is free software: you can redistribute it and/or modify
 *     it under the terms of the GNU Lesser General Public License as published by
 *     the Free Software Foundation, either version 3 of the License.
 *
 *     This program is distributed in the hope that it will be useful,
 *     but WITHOUT ANY WARRANTY; without even the implied warranty of
 *     MERCHANTABILITY or FITNESS FOR A PARTICULAR PURPOSE.  See the
 *     GNU Lesser General Public License for more details.
 *
 *     You should have received a copy of the GNU Lesser General Public License
 *     along with this program.  If not, see <http://www.gnu.org/licenses/>.
 */

package net.openhft.chronicle.queue.impl;

import net.openhft.chronicle.bytes.*;
import net.openhft.chronicle.core.Jvm;
import net.openhft.chronicle.core.OS;
import net.openhft.chronicle.core.annotation.ForceInline;
import net.openhft.chronicle.queue.ChronicleQueue;
import net.openhft.chronicle.queue.ExcerptAppender;
import net.openhft.chronicle.queue.ExcerptTailer;
import net.openhft.chronicle.queue.impl.single.SingleChronicleQueueStore;
import net.openhft.chronicle.threads.HandlerPriority;
import net.openhft.chronicle.threads.api.EventHandler;
import net.openhft.chronicle.threads.api.EventLoop;
import net.openhft.chronicle.threads.api.InvalidEventHandlerException;
import net.openhft.chronicle.wire.*;
import org.jetbrains.annotations.NotNull;
import org.slf4j.Logger;
import org.slf4j.LoggerFactory;

import java.io.IOException;
import java.util.function.BiConsumer;
import java.util.function.Consumer;

import static net.openhft.chronicle.bytes.NativeBytesStore.nativeStoreWithFixedCapacity;
import static net.openhft.chronicle.queue.ChronicleQueue.toCycle;
import static net.openhft.chronicle.queue.ChronicleQueue.toSequenceNumber;
import static net.openhft.chronicle.wire.Wires.toIntU30;

public class Excerpts {

    @FunctionalInterface
    public interface BytesConsumer {
        boolean accept(Bytes<?> bytes)
            throws InterruptedException;
    }

    @FunctionalInterface
    public interface WireWriterConsumer<T> {
        long accept(
            @NotNull WireOut wireOut,
            boolean metaData,
            @NotNull T writer);
    }


    private static final Logger LOG = LoggerFactory.getLogger(Excerpts.class);


    // *************************************************************************
    //
    // APPENDERS
    //
    // *************************************************************************

    /**
     * StoreAppender
     */
    public static class StoreAppender implements ExcerptAppender {
        @NotNull
        private final AbstractChronicleQueue queue;
        private long index = -1;
        private Wire wire;
        private long cycle;
        private WireStore store;
        private long nextPrefetch = OS.pageSize();

        public StoreAppender(@NotNull AbstractChronicleQueue queue) {
            this.queue = queue;
            final long lastIndex = this.queue.lastIndex();
            this.cycle = (lastIndex == -1) ? queue.cycle() : toCycle(lastIndex);

            if (this.cycle < 0)
                throw new IllegalArgumentException("You can not have a cycle that starts " +
                        "before Epoch. cycle=" + cycle);

            this.store = queue.storeForCycle(this.cycle, queue.epoch());
            this.index = this.store.sequenceNumber();

            @NotNull final MappedBytes mappedBytes = store.mappedBytes();
            if (LOG.isDebugEnabled())
                LOG.debug("appender file=" + mappedBytes.mappedFile().file().getAbsolutePath());

            wire = this.queue.wireType().apply(mappedBytes);
        }

        @Override
        public long writeDocument(@NotNull WriteMarshallable writer) {
            return internalWiteBytes(WireInternal::writeWireOrAdvanceIfNotEmpty, writer);
        }

        @Override
        public long writeBytes(@NotNull Bytes bytes) {
            return internalWiteBytes(WireInternal::writeWireOrAdvanceIfNotEmpty, bytes);
        }

        @Override
        public long writeBytes(@NotNull WriteBytesMarshallable marshallable) {
            return writeDocument(w -> marshallable.writeMarshallable(w.bytes()));
        }

        @Override
        public long index() {
            if (this.index == -1) {
                throw new IllegalStateException();
            }

            return ChronicleQueue.index(cycle(), index);
        }

        @Override
        public long cycle() {
            return this.store.cycle();
        }

<<<<<<< HEAD
=======
        @NotNull
        public ChronicleQueue queue() {
            return this.queue;
        }

>>>>>>> 763e2093
        public boolean consumeBytes(BytesConsumer consumer) throws InterruptedException {
            @NotNull final Bytes<?> bytes = wire.bytes();
            final long start = bytes.writePosition();

            bytes.writeInt(Wires.NOT_READY);

            if (!consumer.accept(bytes)) {
                bytes.writeSkip(-4);
                bytes.writeInt(bytes.writePosition(), 0);
                return false;
            }

            final long len = bytes.writePosition() - start - 4;

            // no data was read from the ring buffer, so we wont write any document
            // to the appender
            if (len == 0) {
                bytes.writeSkip(-4);
                bytes.writeInt(bytes.writePosition(), 0);
                return false;
            }

            bytes.writeInt(start, toIntU30(len, "Document length %,d " +
                "out of 30-bit int range."));

            store().writePosition(bytes.writePosition())
                .storeIndexLocation(wire, start, ++index);

            return true;
        }

        private <T> long internalWiteBytes(@NotNull WireWriterConsumer<T> consumer, @NotNull T writer) {
            WireStore store = store();
            Bytes<?> bytes = wire.bytes();

            long position;

            do {
                final long readPosition = bytes.readPosition();
                boolean isMetaData = (bytes.readInt(readPosition) & Wires.META_DATA) != 0;
                if(isMetaData) {
                    store = store();
                    bytes = wire.bytes();
                }

                position = consumer.accept(wire, false, writer);

                // this will be called if currently being modified with unknown length
                if (position == 0)
                    continue;

                if (!isMetaData)
                    this.index++;

            } while (position < 0);

            this.index++;

            store.writePosition(bytes.writePosition());
            store.storeIndexLocation(wire, position, index);
            return ChronicleQueue.index(store.cycle(), index);
        }

        @ForceInline
        private WireStore store() {
            if (this.cycle != queue.cycle()) {
                long nextCycle = queue.cycle();
                if (this.store != null) {
                    while (!this.store.appendRollMeta(wire, nextCycle)) {
                        Thread.yield();
                    }
                    this.queue.release(this.store);
                }

                this.cycle = nextCycle;
                this.store = queue.storeForCycle(this.cycle, queue.epoch());
                this.wire = this.queue().wireType().apply(store.mappedBytes());
                this.index = this.store.firstSequenceNumber();
            }

            return this.store;
        }

        @Override
        public void prefetch() {
            long position = wire.bytes().writePosition();
            if (position < nextPrefetch)
                return;
            long prefetch = OS.mapAlign(position);

            // touch the page without modifying it.
            wire.bytes().compareAndSwapInt(prefetch, ~0, ~0);
            nextPrefetch = prefetch + OS.pageSize();
        }
    }

    // *************************************************************************
    //
    // TAILERS
    //
    // *************************************************************************

    /**
     * Tailer
     */
    public static class StoreTailer implements ExcerptTailer {
        @NotNull
        private final AbstractChronicleQueue queue;
        private Wire wire;
        private long cycle;
        private long index;
        private WireStore store;
        private long nextPrefetch = OS.pageSize();

        public StoreTailer(@NotNull final AbstractChronicleQueue queue) {
            this.queue = queue;
            this.cycle = -1;
            toStart();
        }

        @Override
        public String toString() {
            return "StoreTailer{" +
                    "index sequence=" + ChronicleQueue.toSequenceNumber(index) +
                    ", index cycle=" + ChronicleQueue.toCycle(index) +
                    ", store=" + store + ", queue=" + queue + '}';
        }

        @Override
        public boolean readDocument(@NotNull final ReadMarshallable marshaller) {
            return readAtIndex(marshaller, ReadMarshallable::readMarshallable);
        }

        @Override
        public boolean readBytes(@NotNull final Bytes using) {
            return readAtIndex(using, (t, w) -> t.write(w.bytes()));
        }

        @Override
        public boolean readBytes(@NotNull final ReadBytesMarshallable using) {
            return readAtIndex(using, (t, w) -> t.readMarshallable(w.bytes()));
        }

        private <T> boolean readAtIndex(@NotNull final T t, @NotNull final BiConsumer<T, Wire> c) {
            final long cycle = this.cycle;
            final long index = this.index;

            if (this.store == null) {
                final long firstIndex = queue.firstIndex();
                if (index == -1)
                    return false;
                moveToIndex(firstIndex);
            }
            if (readAt(t, c)) {
                this.index = ChronicleQueue.index(cycle, toSequenceNumber(index) + 1);
                return true;
            }
            return false;
        }

        private <T> boolean readAt(@NotNull final T t, @NotNull final BiConsumer<T, Wire> c) {

            long roll;
            for (; ; ) {
                roll = Long.MIN_VALUE;
                wire.bytes().readLimit(wire.bytes().capacity());
                while (wire.bytes().readVolatileInt(wire.bytes().readPosition()) != 0) {

                    try (@NotNull final DocumentContext documentContext = wire.readingDocument()) {

                        if (!documentContext.isPresent())
                            return false;

                        if (documentContext.isData()) {
                            c.accept(t, wire);
                            return true;
                        }

                        // In case of meta data, if we are found the "roll" meta, we returns
                        // the next cycle (negative)
                        final StringBuilder sb = Wires.acquireStringBuilder();

                        @NotNull
                        final ValueIn vi = wire.readEventName(sb);
                        if ("roll".contentEquals(sb)) {
                            roll = vi.int32();
                            break;
                        }
                    }
                }

                // we got to the end of the file and there is no roll information
                if (roll == Long.MIN_VALUE)
                    return false;

                // roll to the next file
                cycle(roll);
                if (store == null)
                    return false;
            }

        }

        /**
         * @return provides an index that includes the cycle number
         */
        @Override
        public long index() {
            if (this.store == null)
                throw new IllegalArgumentException("This tailer is not bound to any cycle");
            return ChronicleQueue.index(this.cycle, this.index);
        }


        @Override
        public boolean moveToIndex(final long index) {

            if (LOG.isDebugEnabled()) {
                LOG.debug(SingleChronicleQueueStore.IndexOffset.toBinaryString(index));
                LOG.debug(SingleChronicleQueueStore.IndexOffset.toScale());
            }

            final long expectedCycle = toCycle(index);
            if (expectedCycle != cycle)
                // moves to the expected cycle
                cycle(expectedCycle);

            cycle = expectedCycle;

            @NotNull
            final Bytes<?> bytes = wire.bytes();

            final long sequenceNumber = toSequenceNumber(index);
            if (sequenceNumber == -1) {
                bytes.readPosition(0);
                this.index = ChronicleQueue.index(cycle, sequenceNumber);
                return true;
            }

            final long position = this.store.moveToIndex(wire, ChronicleQueue.toSequenceNumber(index));
            if (position == -1)
                return false;

            bytes.readPosition(position);
            bytes.readLimit(bytes.realCapacity());

            this.index = ChronicleQueue.index(cycle, sequenceNumber - 1);
            return true;
        }


        @NotNull
        @Override
        public ExcerptTailer toStart() {
            final long index = queue.firstIndex();
            if (ChronicleQueue.toSequenceNumber(index) == -1) {
                cycle(toCycle(index));
                this.wire.bytes().readPosition(0);
                return this;
            }
            if (!moveToIndex(index))
                throw new IllegalStateException("unable to move to the start, cycle=" + cycle);

            return this;
        }

        @NotNull
        @Override
        public ExcerptTailer toEnd() throws IOException {
            if (!moveToIndex(queue.lastIndex()))
                throw new IllegalStateException("unable to move to the start");
            return this;
        }


        @NotNull
        private StoreTailer cycle(final long cycle) {
            if (this.cycle != cycle) {
                if (null != this.store) {
                    this.queue.release(this.store);
                }
                this.cycle = cycle;
                this.store = this.queue.storeForCycle(cycle, queue.epoch());
                this.wire = queue.wireType().apply(store.mappedBytes());
                moveToIndex(ChronicleQueue.index(cycle, -1));
                if (LOG.isDebugEnabled())
                    LOG.debug("tailer=" + ((MappedBytes) wire.bytes()).mappedFile().file().getAbsolutePath());
            }
            return this;
        }


        @Override
        public void prefetch() {
            long position = wire.bytes().readPosition();
            if (position < nextPrefetch)
                return;
            long prefetch = OS.mapAlign(position) + OS.pageSize();
            // touch the page without modifying it.
            wire.bytes().compareAndSwapInt(prefetch, ~0, ~0);
            nextPrefetch = prefetch + OS.pageSize();
        }

    }
}
<|MERGE_RESOLUTION|>--- conflicted
+++ resolved
@@ -101,12 +101,12 @@
 
         @Override
         public long writeDocument(@NotNull WriteMarshallable writer) {
-            return internalWiteBytes(WireInternal::writeWireOrAdvanceIfNotEmpty, writer);
+            return internalWriteBytes(WireInternal::writeWireOrAdvanceIfNotEmpty, writer);
         }
 
         @Override
         public long writeBytes(@NotNull Bytes bytes) {
-            return internalWiteBytes(WireInternal::writeWireOrAdvanceIfNotEmpty, bytes);
+            return internalWriteBytes(WireInternal::writeWireOrAdvanceIfNotEmpty, bytes);
         }
 
         @Override
@@ -128,14 +128,6 @@
             return this.store.cycle();
         }
 
-<<<<<<< HEAD
-=======
-        @NotNull
-        public ChronicleQueue queue() {
-            return this.queue;
-        }
-
->>>>>>> 763e2093
         public boolean consumeBytes(BytesConsumer consumer) throws InterruptedException {
             @NotNull final Bytes<?> bytes = wire.bytes();
             final long start = bytes.writePosition();
@@ -167,7 +159,7 @@
             return true;
         }
 
-        private <T> long internalWiteBytes(@NotNull WireWriterConsumer<T> consumer, @NotNull T writer) {
+        private <T> long internalWriteBytes(@NotNull WireWriterConsumer<T> consumer, @NotNull T writer) {
             WireStore store = store();
             Bytes<?> bytes = wire.bytes();
 
@@ -188,11 +180,11 @@
                     continue;
 
                 if (!isMetaData)
-                    this.index++;
+                    index++;
 
             } while (position < 0);
 
-            this.index++;
+            index++;
 
             store.writePosition(bytes.writePosition());
             store.storeIndexLocation(wire, position, index);
@@ -201,22 +193,22 @@
 
         @ForceInline
         private WireStore store() {
-            if (this.cycle != queue.cycle()) {
+            if (cycle != queue.cycle()) {
                 long nextCycle = queue.cycle();
-                if (this.store != null) {
-                    while (!this.store.appendRollMeta(wire, nextCycle)) {
+                if (store != null) {
+                    while (!store.appendRollMeta(wire, nextCycle)) {
                         Thread.yield();
                     }
-                    this.queue.release(this.store);
+                    queue.release(store);
                 }
 
                 this.cycle = nextCycle;
-                this.store = queue.storeForCycle(this.cycle, queue.epoch());
-                this.wire = this.queue().wireType().apply(store.mappedBytes());
-                this.index = this.store.firstSequenceNumber();
-            }
-
-            return this.store;
+                this.store = queue.storeForCycle(cycle, queue.epoch());
+                this.wire  = queue.wireType().apply(store.mappedBytes());
+                this.index = store.firstSequenceNumber();
+            }
+
+            return store;
         }
 
         @Override
