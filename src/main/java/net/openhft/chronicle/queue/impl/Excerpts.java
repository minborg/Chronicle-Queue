/*
 *     Copyright (C) 2015  higherfrequencytrading.com
 *
 *     This program is free software: you can redistribute it and/or modify
 *     it under the terms of the GNU Lesser General Public License as published by
 *     the Free Software Foundation, either version 3 of the License.
 *
 *     This program is distributed in the hope that it will be useful,
 *     but WITHOUT ANY WARRANTY; without even the implied warranty of
 *     MERCHANTABILITY or FITNESS FOR A PARTICULAR PURPOSE.  See the
 *     GNU Lesser General Public License for more details.
 *
 *     You should have received a copy of the GNU Lesser General Public License
 *     along with this program.  If not, see <http://www.gnu.org/licenses/>.
 */

package net.openhft.chronicle.queue.impl;

import net.openhft.chronicle.bytes.Bytes;
import net.openhft.chronicle.bytes.MappedBytes;
import net.openhft.chronicle.bytes.ReadBytesMarshallable;
import net.openhft.chronicle.bytes.WriteBytesMarshallable;
import net.openhft.chronicle.core.OS;
import net.openhft.chronicle.core.annotation.ForceInline;
import net.openhft.chronicle.queue.ChronicleQueue;
import net.openhft.chronicle.queue.ExcerptAppender;
import net.openhft.chronicle.queue.ExcerptTailer;
import net.openhft.chronicle.queue.impl.single.SingleChronicleQueueStore;
import net.openhft.chronicle.wire.*;
import org.jetbrains.annotations.NotNull;
import org.slf4j.Logger;
import org.slf4j.LoggerFactory;

import java.io.IOException;
import java.util.function.BiConsumer;

import static net.openhft.chronicle.queue.ChronicleQueue.toCycle;
import static net.openhft.chronicle.queue.ChronicleQueue.toSequenceNumber;
import static net.openhft.chronicle.wire.Wires.toIntU30;

public class Excerpts {

<<<<<<< HEAD
=======
    @FunctionalInterface
    public interface BytesConsumer {
        boolean accept(Bytes<?> bytes)
            throws InterruptedException;
    }

>>>>>>> 2d82b3d9
    private static final Logger LOG = LoggerFactory.getLogger(Excerpts.class);

    // *************************************************************************
    //
    // APPENDERS
    //
    // *************************************************************************

    public static abstract class DefaultAppender<T extends ChronicleQueue> implements ExcerptAppender {
        @NotNull
        final T queue;

        public DefaultAppender(@NotNull T queue) {
            this.queue = queue;
        }

        @Override
        public long writeDocument(@NotNull WriteMarshallable writer) {
            throw new UnsupportedOperationException();
        }

        @Override
        public long writeBytes(@NotNull Bytes<?> bytes) {
            throw new UnsupportedOperationException();
        }

        @Override
        public long index() {
            throw new UnsupportedOperationException();
        }

        public abstract long cycle();

        @NotNull
        public ChronicleQueue queue() {
            return this.queue;
        }
    }

<<<<<<< HEAD
    /**
     * Unlike the other appenders the write methods are not able to return the index that he exceprt
     * was written to, as the write is deferred  using a ring buffer , and later written using a
     * background thread
     *
     * @author Rob Austin.
     */
    public static class BufferedAppender implements ExcerptAppender {

        @NotNull
        private final BytesRingBuffer ringBuffer;
        @NotNull
        private final StoreAppender underlyingAppender;
        private final Wire tempWire;
        @NotNull
        private final EventLoop eventLoop;

        public BufferedAppender(@NotNull final EventLoop eventLoop,
                                @NotNull final StoreAppender underlyingAppender,
                                final long ringBufferCapacity,
                                @NotNull final Consumer<BytesRingBufferStats> ringBufferStats) {
            this.eventLoop = eventLoop;
            this.ringBuffer = BytesRingBuffer.newInstance(nativeStoreWithFixedCapacity(ringBufferCapacity));
            this.underlyingAppender = underlyingAppender;
            this.tempWire = underlyingAppender.queue().wireType().apply(Bytes.elasticByteBuffer());

            @NotNull
            final EventHandler handler = () -> {

                @NotNull final Wire wire = underlyingAppender.wire();
                @NotNull final Bytes<?> bytes = wire.bytes();
                final long start = bytes.writePosition();

                bytes.writeInt(Wires.NOT_READY);

                try {
                    if (!ringBuffer.read(bytes)) {
                        bytes.writeSkip(-4);
                        bytes.writeInt(bytes.writePosition(), 0);
                        return false;
                    }

                    final long len = bytes.writePosition() - start - 4;

                    // no data was read from the ring buffer, so we wont write any docuement to
                    // the appender
                    if (len == 0) {
                        bytes.writeSkip(-4);
                        bytes.writeInt(bytes.writePosition(), 0);
                        return false;
                    }

                    bytes.writeInt(start, toIntU30(len, "Document length %,d " +
                            "out of 30-bit int range."));

                    underlyingAppender.index++;
                    underlyingAppender.store().writePosition(wire.bytes().writePosition());
                    underlyingAppender.store().storeIndexLocation(wire, start,
                            underlyingAppender.index);
                    return true;
                } catch (Throwable t) {
                    throw Jvm.rethrow(t);
                }

            };

            eventLoop.addHandler(handler);

            eventLoop.addHandler(new EventHandler() {
                @Override
                public boolean action() throws InvalidEventHandlerException {
                    ringBufferStats.accept(ringBuffer);
                    return true;
                }

                @NotNull
                @Override
                public HandlerPriority priority() {
                    return HandlerPriority.MONITOR;
                }
            });

            eventLoop.start();

        }

        @NotNull
        public BytesRingBuffer ringBuffer() {
            return ringBuffer;
        }

        /**
         * for the best performance use net.openhft.chronicle.queue.impl.Excerpts.BufferedAppender#writeBytes(net.openhft.chronicle.bytes.Bytes)
         *
         * @param writer to write to excerpt.
         * @return always returns -1 when using the buffered appender
         */
        @Override
        public long writeDocument(@NotNull WriteMarshallable writer) {
            @NotNull final Bytes<?> bytes = tempWire.bytes();
            bytes.clear();
            writer.writeMarshallable(tempWire);
            return writeBytes(bytes);
        }

        /**
         * for the best performacne use net.openhft.chronicle.queue.impl.Excerpts.BufferedAppender#writeBytes(net.openhft.chronicle.bytes.Bytes)
         *
         * @param marshallable to write to excerpt.
         * @return always returns -1 when using the buffered appender
         */
        @Override
        public long writeBytes(@NotNull WriteBytesMarshallable marshallable) {
            @NotNull final Bytes<?> bytes = tempWire.bytes();
            bytes.clear();
            marshallable.writeMarshallable(bytes);
            return writeBytes(bytes);
        }

        /**
         * for the best performance call this method, rather than net.openhft.chronicle.queue.impl.Excerpts.BufferedAppender#writeBytes(net.openhft.chronicle.bytes.WriteBytesMarshallable)
         * or net.openhft.chronicle.queue.impl.Excerpts.BufferedAppender#writeDocument(net.openhft.chronicle.wire.WriteMarshallable)
         *
         * @param bytes to write to excerpt.
         * @return always returns -1 when using the buffered appender
         */
        @Override
        public long writeBytes(@NotNull Bytes<?> bytes) {
            try {
                while (!ringBuffer.offer(bytes))
                    Thread.yield();
                eventLoop.unpause();
            } catch (InterruptedException e) {
                throw Jvm.rethrow(e);
            }

            return -1;
        }

        @Override
        public long index() {
            throw new UnsupportedOperationException("");
        }

        @Override
        public long cycle() {
            return underlyingAppender.cycle();
        }

        @Override
        public void prefetch() {
        }
    }
=======
>>>>>>> 2d82b3d9

    /**
     * StoreAppender
     */
    public static class StoreAppender extends DefaultAppender<AbstractChronicleQueue> {
        private long index = -1;
        private Wire wire;
        private long cycle;
        private WireStore store;
        private long nextPrefetch = OS.pageSize();

        public StoreAppender(@NotNull AbstractChronicleQueue queue) {
            super(queue);

            final long lastIndex = super.queue.lastIndex();
            this.cycle = (lastIndex == -1) ? queue.cycle() : toCycle(lastIndex);

            if (this.cycle < 0)
                throw new IllegalArgumentException("You can not have a cycle that starts " +
                        "before Epoch. cycle=" + cycle);

            this.store = queue.storeForCycle(this.cycle, queue.epoch());
            this.index = this.store.sequenceNumber();

            @NotNull final MappedBytes mappedBytes = store.mappedBytes();
            if (LOG.isDebugEnabled())
                LOG.debug("appender file=" + mappedBytes.mappedFile().file().getAbsolutePath());

            wire = this.queue().wireType().apply(mappedBytes);
        }

        public long writeDocument(@NotNull WriteMarshallable writer) {
            final WireStore store = store();
            long position;

            do {
                final long readPosition = wire.bytes().readPosition();
                boolean isMetaData = (wire.bytes().readInt(readPosition) & Wires.META_DATA) != 0;
                position = WireInternal.writeWireOrAdvanceIfNotEmpty(wire, false, writer);

                // this will be called if currently being modified with unknown length
                if (position == 0)
                    continue;

                if (!isMetaData)
                    this.index++;

            } while (position < 0);

            this.index++;

            store.writePosition(wire.bytes().writePosition());
            store.storeIndexLocation(wire, position, index);
            return ChronicleQueue.index(store.cycle(), index);
        }

        @Override
        public long writeBytes(@NotNull Bytes bytes) {
            final WireStore store = store();
            long position;

            do {

                final long readPosition = wire.bytes().readPosition();
                boolean isMetaData = (wire.bytes().readInt(readPosition) & Wires.META_DATA) != 0;
                position = WireInternal.writeWireOrAdvanceIfNotEmpty(wire, false, bytes);

                // this will be called if currently being modified with unknown length
                if (position == 0)
                    continue;

                if (!isMetaData)
                    this.index++;

            } while (position < 0);

            this.index++;

            store.writePosition(wire.bytes().writePosition());
            store.storeIndexLocation(wire, position, index);
            return ChronicleQueue.index(store.cycle(), index);
        }

        @Override
        public long writeBytes(@NotNull WriteBytesMarshallable marshallable) {
            return writeDocument(w -> marshallable.writeMarshallable(w.bytes()));
        }

        @Override
        public long index() {
            if (this.index == -1) {
                throw new IllegalStateException();
            }

            return ChronicleQueue.index(cycle(), index);
        }

        @Override
        public long cycle() {
            return this.store.cycle();
        }

        public boolean consumeBytes(BytesConsumer consumer) throws InterruptedException {
            @NotNull final Bytes<?> bytes = wire.bytes();
            final long start = bytes.writePosition();

            bytes.writeInt(Wires.NOT_READY);

            if (!consumer.accept(bytes)) {
                bytes.writeSkip(-4);
                bytes.writeInt(bytes.writePosition(), 0);
                return false;
            }

            final long len = bytes.writePosition() - start - 4;

            // no data was read from the ring buffer, so we wont write any document
            // to the appender
            if (len == 0) {
                bytes.writeSkip(-4);
                bytes.writeInt(bytes.writePosition(), 0);
                return false;
            }

            bytes.writeInt(start, toIntU30(len, "Document length %,d " +
                "out of 30-bit int range."));

            store().writePosition(bytes.writePosition())
                .storeIndexLocation(wire, start, ++index);

            return true;
        }

        @ForceInline
        private WireStore store() {
            if (this.cycle != queue.cycle()) {
                long nextCycle = queue.cycle();
                if (this.store != null) {
                    while (!this.store.appendRollMeta(wire, nextCycle)) {
                        Thread.yield();
                    }
                    this.queue.release(this.store);
                }

                this.cycle = nextCycle;
                this.store = queue.storeForCycle(this.cycle, queue.epoch());
                this.wire = this.queue().wireType().apply(store.mappedBytes());
            }

            return this.store;
        }

        @Override
        public void prefetch() {
            long position = wire.bytes().writePosition();
            if (position < nextPrefetch)
                return;
            long prefetch = OS.mapAlign(position);

            // touch the page without modifying it.
            wire.bytes().compareAndSwapInt(prefetch, ~0, ~0);
            nextPrefetch = prefetch + OS.pageSize();
        }
    }

    // *************************************************************************
    //
    // TAILERS
    //
    // *************************************************************************

    /**
     * Tailer
     */
    public static class StoreTailer implements ExcerptTailer {
        @NotNull
        private final AbstractChronicleQueue queue;
        private Wire wire;
        private long cycle;
        private long index;
        private WireStore store;
        private long nextPrefetch = OS.pageSize();

        public StoreTailer(@NotNull final AbstractChronicleQueue queue) {
            this.queue = queue;
            this.cycle = -1;
            toStart();
        }

        @Override
        public String toString() {
            return "StoreTailer{" +
                    "index sequence=" + ChronicleQueue.toSequenceNumber(index) +
                    ", index cycle=" + ChronicleQueue.toCycle(index) +
                    ", store=" + store + ", queue=" + queue + '}';
        }

        @Override
        public boolean readDocument(@NotNull final ReadMarshallable marshaller) {
            return readAtIndex(marshaller, ReadMarshallable::readMarshallable);
        }

        @Override
        public boolean readBytes(@NotNull final Bytes using) {
            return readAtIndex(using, (t, w) -> t.write(w.bytes()));
        }

        @Override
        public boolean readBytes(@NotNull final ReadBytesMarshallable using) {
            return readAtIndex(using, (t, w) -> t.readMarshallable(w.bytes()));
        }

        private <T> boolean readAtIndex(@NotNull final T t, @NotNull final BiConsumer<T, Wire> c) {
            final long cycle = this.cycle;
            final long index = this.index;

            if (this.store == null) {
                final long firstIndex = queue.firstIndex();
                if (index == -1)
                    return false;
                moveToIndex(firstIndex);
            }
            if (readAt(t, c)) {
                this.index = ChronicleQueue.index(cycle, toSequenceNumber(index) + 1);
                return true;
            }
            return false;
        }

        private <T> boolean readAt(@NotNull final T t, @NotNull final BiConsumer<T, Wire> c) {

            long roll;
            for (; ; ) {
                roll = Long.MIN_VALUE;
                wire.bytes().readLimit(wire.bytes().capacity());
                while (wire.bytes().readVolatileInt(wire.bytes().readPosition()) != 0) {

                    try (@NotNull final DocumentContext documentContext = wire.readingDocument()) {

                        if (!documentContext.isPresent())
                            return false;

                        if (documentContext.isData()) {
                            c.accept(t, wire);
                            return true;
                        }

                        // In case of meta data, if we are found the "roll" meta, we returns
                        // the next cycle (negative)
                        final StringBuilder sb = Wires.acquireStringBuilder();

                        @NotNull
                        final ValueIn vi = wire.readEventName(sb);
                        if ("roll".contentEquals(sb)) {
                            roll = vi.int32();
                            break;
                        }
                    }
                }

                // we got to the end of the file and there is no roll information
                if (roll == Long.MIN_VALUE)
                    return false;

                // roll to the next file
                cycle(roll);
                if (store == null)
                    return false;
            }

        }

        /**
         * @return provides an index that includes the cycle number
         */
        @Override
        public long index() {
            if (this.store == null)
                throw new IllegalArgumentException("This tailer is not bound to any cycle");
            return ChronicleQueue.index(this.cycle, this.index);
        }


        @Override
        public boolean moveToIndex(final long index) {

            if (LOG.isDebugEnabled()) {
                LOG.debug(SingleChronicleQueueStore.IndexOffset.toBinaryString(index));
                LOG.debug(SingleChronicleQueueStore.IndexOffset.toScale());
            }

            final long expectedCycle = toCycle(index);
            if (expectedCycle != cycle)
                // moves to the expected cycle
                cycle(expectedCycle);

            cycle = expectedCycle;

            @NotNull
            final Bytes<?> bytes = wire.bytes();

            final long sequenceNumber = toSequenceNumber(index);
            if (sequenceNumber == -1) {
                bytes.readPosition(0);
                this.index = ChronicleQueue.index(cycle, sequenceNumber);
                return true;
            }

            final long position = this.store.moveToIndex(wire, ChronicleQueue.toSequenceNumber(index));
            if (position == -1)
                return false;

            bytes.readPosition(position);
            bytes.readLimit(bytes.realCapacity());

            this.index = ChronicleQueue.index(cycle, sequenceNumber - 1);
            return true;
        }


        @NotNull
        @Override
        public ExcerptTailer toStart() {
            final long index = queue.firstIndex();
            if (ChronicleQueue.toSequenceNumber(index) == -1) {
                cycle(toCycle(index));
                this.wire.bytes().readPosition(0);
                return this;
            }
            if (!moveToIndex(index))
                throw new IllegalStateException("unable to move to the start, cycle=" + cycle);

            return this;
        }

        @NotNull
        @Override
        public ExcerptTailer toEnd() throws IOException {
            if (!moveToIndex(queue.lastIndex()))
                throw new IllegalStateException("unable to move to the start");
            return this;
        }


        @NotNull
        private StoreTailer cycle(final long cycle) {
            if (this.cycle != cycle) {
                if (null != this.store) {
                    this.queue.release(this.store);
                }
                this.cycle = cycle;
                this.store = this.queue.storeForCycle(cycle, queue.epoch());
                this.wire = queue.wireType().apply(store.mappedBytes());
                moveToIndex(ChronicleQueue.index(cycle, -1));
                if (LOG.isDebugEnabled())
                    LOG.debug("tailer=" + ((MappedBytes) wire.bytes()).mappedFile().file().getAbsolutePath());
            }
            return this;
        }


        @Override
        public void prefetch() {
            long position = wire.bytes().readPosition();
            if (position < nextPrefetch)
                return;
            long prefetch = OS.mapAlign(position) + OS.pageSize();
            // touch the page without modifying it.
            wire.bytes().compareAndSwapInt(prefetch, ~0, ~0);
            nextPrefetch = prefetch + OS.pageSize();
        }

    }
}
<|MERGE_RESOLUTION|>--- conflicted
+++ resolved
@@ -26,6 +26,10 @@
 import net.openhft.chronicle.queue.ExcerptAppender;
 import net.openhft.chronicle.queue.ExcerptTailer;
 import net.openhft.chronicle.queue.impl.single.SingleChronicleQueueStore;
+import net.openhft.chronicle.threads.HandlerPriority;
+import net.openhft.chronicle.threads.api.EventHandler;
+import net.openhft.chronicle.threads.api.EventLoop;
+import net.openhft.chronicle.threads.api.InvalidEventHandlerException;
 import net.openhft.chronicle.wire.*;
 import org.jetbrains.annotations.NotNull;
 import org.slf4j.Logger;
@@ -33,23 +37,23 @@
 
 import java.io.IOException;
 import java.util.function.BiConsumer;
-
+import java.util.function.Consumer;
+
+import static net.openhft.chronicle.bytes.NativeBytesStore.nativeStoreWithFixedCapacity;
 import static net.openhft.chronicle.queue.ChronicleQueue.toCycle;
 import static net.openhft.chronicle.queue.ChronicleQueue.toSequenceNumber;
 import static net.openhft.chronicle.wire.Wires.toIntU30;
 
 public class Excerpts {
 
-<<<<<<< HEAD
-=======
     @FunctionalInterface
     public interface BytesConsumer {
         boolean accept(Bytes<?> bytes)
             throws InterruptedException;
     }
 
->>>>>>> 2d82b3d9
     private static final Logger LOG = LoggerFactory.getLogger(Excerpts.class);
+
 
     // *************************************************************************
     //
@@ -88,7 +92,6 @@
         }
     }
 
-<<<<<<< HEAD
     /**
      * Unlike the other appenders the write methods are not able to return the index that he exceprt
      * was written to, as the write is deferred  using a ring buffer , and later written using a
@@ -110,8 +113,11 @@
                                 @NotNull final StoreAppender underlyingAppender,
                                 final long ringBufferCapacity,
                                 @NotNull final Consumer<BytesRingBufferStats> ringBufferStats) {
+
             this.eventLoop = eventLoop;
-            this.ringBuffer = BytesRingBuffer.newInstance(nativeStoreWithFixedCapacity(ringBufferCapacity));
+            this.ringBuffer = BytesRingBuffer.newInstance(nativeStoreWithFixedCapacity(
+                    ringBufferCapacity));
+
             this.underlyingAppender = underlyingAppender;
             this.tempWire = underlyingAppender.queue().wireType().apply(Bytes.elasticByteBuffer());
 
@@ -148,7 +154,9 @@
                     underlyingAppender.store().writePosition(wire.bytes().writePosition());
                     underlyingAppender.store().storeIndexLocation(wire, start,
                             underlyingAppender.index);
+
                     return true;
+
                 } catch (Throwable t) {
                     throw Jvm.rethrow(t);
                 }
@@ -214,6 +222,7 @@
          *
          * @param bytes to write to excerpt.
          * @return always returns -1 when using the buffered appender
+         * @throws IOException
          */
         @Override
         public long writeBytes(@NotNull Bytes<?> bytes) {
@@ -241,9 +250,9 @@
         @Override
         public void prefetch() {
         }
+
     }
-=======
->>>>>>> 2d82b3d9
+
 
     /**
      * StoreAppender
