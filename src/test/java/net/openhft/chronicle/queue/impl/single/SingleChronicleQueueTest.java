--- conflicted
+++ resolved
@@ -1776,7 +1776,6 @@
         for (int i = 0; i < 5; i++) sb.append(UUID.randomUUID());
         String text = sb.toString();
 
-<<<<<<< HEAD
         for (int i = 0; i < 20; i++) {
             ExecutorService executor = Executors.newWorkStealingPool(8);
             try (ChronicleQueue q = SingleChronicleQueueBuilder.binary(getTmpDir())
@@ -1804,21 +1803,6 @@
 
                 System.out.println(". " + i);
                 Jvm.pause(1000);
-=======
-        for (int i = 0; i < 2; i++) {
-            try (ChronicleQueue q = SingleChronicleQueueBuilder.binary(getTmpDir())
-                    .wireType(this.wireType)
-                    .rollCycle(TEST_SECONDLY)
-                    .build()) {
-
-                final ThreadLocal<ExcerptAppender> tl = ThreadLocal.withInitial(q::acquireAppender);
-                final ThreadLocal<ExcerptTailer> tlt = ThreadLocal.withInitial(q::createTailer);
-
-                int size = 200_000;
-
-                IntStream.range(0, size).parallel().forEach(j -> doSomthing(tl, tlt, text));
-                System.out.println(".");
->>>>>>> e01adba1
             }
         }
     }
