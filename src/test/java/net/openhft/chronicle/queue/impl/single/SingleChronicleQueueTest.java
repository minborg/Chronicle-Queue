--- conflicted
+++ resolved
@@ -74,7 +74,7 @@
     @Parameterized.Parameters
     public static Collection<Object[]> data() {
         return Arrays.asList(new Object[][]{
-//                {WireType.TEXT},
+                //                {WireType.TEXT},
                 {WireType.BINARY}
                 //{ WireType.FIELDLESS_BINARY }
         });
@@ -1368,7 +1368,7 @@
     }
 
     @Test
-//    @Ignore("Not sure it is useful")
+    //    @Ignore("Not sure it is useful")
     public void testReadWrite() {
         File tmpDir = getTmpDir();
         try (ChronicleQueue chronicle = SingleChronicleQueueBuilder.binary(tmpDir)
@@ -1622,7 +1622,7 @@
             appender.writeDocument(w -> w.writeEventName("hello").text("world0"));
             final long nextIndexToWrite = appender.lastIndexAppended() + 1;
             appender.writeDocument(w -> w.getValueOut().bytes(new byte[0]));
-//            System.out.println(chronicle.dump());
+            //            System.out.println(chronicle.dump());
             Assert.assertEquals(nextIndexToWrite,
                     appender.lastIndexAppended());
         }
@@ -1772,36 +1772,21 @@
         for (int i = 0; i < 5; i++) sb.append(UUID.randomUUID());
         String text = sb.toString();
 
-<<<<<<< HEAD
         for (int i = 0; i < 2; i++) {
             try (ChronicleQueue q = SingleChronicleQueueBuilder.binary(getTmpDir())
                     .wireType(this.wireType)
                     .rollCycle(TEST_SECONDLY)
                     .build()) {
-=======
-
-        try (ChronicleQueue q = SingleChronicleQueueBuilder.binary(getTmpDir())
-                .wireType(this.wireType)
-                .rollCycle(TEST_SECONDLY)
-                .build()) {
->>>>>>> c17661b0
-
-            final ThreadLocal<ExcerptAppender> tl = ThreadLocal.withInitial(q::acquireAppender);
-            final ThreadLocal<ExcerptTailer> tlt = ThreadLocal.withInitial(q::createTailer);
-
-<<<<<<< HEAD
+
+                final ThreadLocal<ExcerptAppender> tl = ThreadLocal.withInitial(q::acquireAppender);
+                final ThreadLocal<ExcerptTailer> tlt = ThreadLocal.withInitial(q::createTailer);
+
                 int size = 200_000;
 
                 IntStream.range(0, size).parallel().forEach(j -> doSomthing(tl, tlt, text));
-=======
-            int size = 100_000;
-
-            IntStream.range(0, size).parallel().forEach(i -> doSomthing(tl, tlt, text));
->>>>>>> c17661b0
-
-            System.out.println(".");
-        }
-
+                System.out.println(".");
+            }
+        }
     }
 
 
