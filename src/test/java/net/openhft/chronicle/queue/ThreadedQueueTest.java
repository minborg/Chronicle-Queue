--- conflicted
+++ resolved
@@ -47,14 +47,7 @@
             while (counter.get() < REQUIRED_COUNT) {
                 bytes.clear();
                 if (tailer.readBytes(bytes)) {
-<<<<<<< HEAD
-//                    System.out.println(bytes);
                     counter.incrementAndGet();
-//                } else {
-//                    Thread.yield();
-=======
-                    counter.incrementAndGet();
->>>>>>> 6cc7ab51
                 }
             }
             System.out.println("Read " + counter);
