--- conflicted
+++ resolved
@@ -20,11 +20,6 @@
 import net.openhft.chronicle.core.time.SetTimeProvider;
 import net.openhft.chronicle.queue.impl.single.SingleChronicleQueueBuilder;
 import net.openhft.chronicle.wire.DocumentContext;
-<<<<<<< HEAD
-import org.junit.Assert;
-import org.junit.Ignore;
-=======
->>>>>>> 633925aa
 import org.junit.Test;
 
 import java.util.ArrayList;
@@ -143,7 +138,6 @@
     }
 
     @Test
-    @Ignore("fails")
     public void testTailerBackwardsReadBeyondCycle() throws Exception {
         String basePath = OS.TARGET + "/tailerForwardBackwardBeyondCycle-" + System.nanoTime();
         SetTimeProvider timeProvider = new SetTimeProvider();
